--- conflicted
+++ resolved
@@ -44,13 +44,9 @@
 un_ops_under_test = [
     torch._foreach_reciprocal,
     torch._foreach_neg,
-<<<<<<< HEAD
     torch._foreach_sign,
+    torch._foreach_abs,
     torch._foreach_sqrt,
-=======
-    torch._foreach_abs,
-    torch._foreach_sign,
->>>>>>> cf8cfc32
 ]
 compose_ops = [torch._foreach_addcdiv, torch._foreach_addcmul]
 all_ops = parametrize(
