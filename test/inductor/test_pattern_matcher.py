--- conflicted
+++ resolved
@@ -53,8 +53,6 @@
             self.assertEqual(counters["inductor"]["pattern_matcher_count"], 1)
             self.assertEqual(counters["inductor"]["pattern_matcher_nodes"], 3)
 
-<<<<<<< HEAD
-=======
     def _test_mixed_impl(self, fn, args, mixed_mm_expected, fallback_mixed_mm_expected):
         torch._dynamo.reset()
         counters.clear()
@@ -278,7 +276,6 @@
             torch.testing.assert_close(ref, test)
             self.assertFalse("uint4x2_mixed_mm" in code)
 
->>>>>>> 3577ae3e
     def test_addmm(self):
         def fn(a, b, c):
             return torch.add(a, torch.mm(b, c)), torch.mm(b, c) + a
@@ -640,6 +637,16 @@
                 self.assertEqual(counter, int(fn is fn0))
                 torch.testing.assert_close(actual, expected)
 
+    def test_remove_pointless_clones(self):
+        @torch.compile(fullgraph=True)
+        def fn(a, b):
+            return torch.mm(a, b).clone()
+
+        result, (code) = run_and_get_code(fn, torch.randn(8, 8), torch.randn(8, 8))
+        # clone would create a buf1
+        self.assertIn("return (buf0, )", code[0])
+        self.assertNotIn("async_compile.cpp", code[0])
+
 
 if __name__ == "__main__":
     if IS_LINUX and HAS_CUDA:
