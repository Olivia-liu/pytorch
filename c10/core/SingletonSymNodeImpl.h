--- conflicted
+++ resolved
@@ -108,7 +108,6 @@
   // would mean that means that if we define the indeterminate j0 >= 3 to be
   // False, the also indeterminate j0 < 3 will be evaluated to be True!
   //
-<<<<<<< HEAD
   // [ Coefficient are assumed positive ]
   //
   // For the purpose of computing inequalities, we consider the coefficient of
@@ -117,90 +116,6 @@
   // Thus, no modificaitons are needed to the logic since
   // j0 >= k implies coeff * j0 >= k
   //
-  c10::SymNode eq(const c10::SymNode& other) override {
-    c10::optional<int64_t> c = other->singleton_int();
-    bool ret =
-        c.has_value() && val_ == *c && coeff_ == other->singleton_coeff();
-    return SymNode(c10::make_intrusive<ConstantSymNodeImpl<bool>>(ret));
-  }
-
-  c10::SymNode ne(const c10::SymNode& other) override {
-    c10::optional<int64_t> c = other->singleton_int();
-    bool ret =
-        !c.has_value() || val_ != *c || coeff_ != other->singleton_coeff();
-    return SymNode(c10::make_intrusive<ConstantSymNodeImpl<bool>>(ret));
-  }
-
-  c10::SymNode ge(const c10::SymNode& other) override {
-    auto mb_si = other->singleton_int();
-    if ((mb_si.has_value() && val_ == *mb_si) ||
-        (other->constant_int() && *other->constant_int() <= 2)) {
-      return SymNode(c10::make_intrusive<ConstantSymNodeImpl<bool>>(
-          coeff_ >= other->singleton_coeff()));
-    }
-    TORCH_CHECK(
-        false,
-        "singleton ge: '",
-        this->str(),
-        " >= ",
-        (mb_si.has_value() ? *mb_si : *other->constant_int()),
-        "' is indeterminate");
-  }
-
-  c10::SymNode gt(const c10::SymNode& other) override {
-    auto mb_si = other->singleton_int();
-    if (mb_si.has_value() && val_ == *mb_si) {
-      return SymNode(c10::make_intrusive<ConstantSymNodeImpl<bool>>(false));
-    } else if (other->constant_int() && *other->constant_int() < 2) {
-      return SymNode(c10::make_intrusive<ConstantSymNodeImpl<bool>>(true));
-    }
-    TORCH_CHECK(
-        false,
-        "singleton gt: '",
-        this->str(),
-        " > ",
-        (mb_si.has_value() ? *mb_si : *other->constant_int()),
-        "' is indeterminate");
-  }
-
-  c10::SymNode lt(const c10::SymNode& other) override {
-    auto mb_si = other->singleton_int();
-    if (mb_si.has_value() && val_ == *mb_si) {
-      return SymNode(c10::make_intrusive<ConstantSymNodeImpl<bool>>(false));
-    } else if (other->constant_int() && *other->constant_int() < 2) {
-      return SymNode(c10::make_intrusive<ConstantSymNodeImpl<bool>>(false));
-    }
-    TORCH_CHECK(
-        false,
-        "singleton lt: '",
-        this->str(),
-        " < ",
-        (mb_si.has_value() ? *mb_si : *other->constant_int()),
-        "' is indeterminate");
-  }
-
-  c10::SymNode le(const c10::SymNode& other) override {
-    auto mb_si = other->singleton_int();
-    if (mb_si.has_value() && val_ == *mb_si) {
-      return SymNode(c10::make_intrusive<ConstantSymNodeImpl<bool>>(
-          coeff_ <= other->singleton_coeff()));
-    } else if (other->constant_int()) {
-      if (*other->constant_int() < 2) {
-        return SymNode(c10::make_intrusive<ConstantSymNodeImpl<bool>>(false));
-      } else if (
-          *other->constant_int() >= std::numeric_limits<int64_t>::max()) {
-        return SymNode(c10::make_intrusive<ConstantSymNodeImpl<bool>>(true));
-      }
-    }
-    TORCH_CHECK(
-        false,
-        "singleton le: '",
-        this->str(),
-        " <= ",
-        (mb_si.has_value() ? *mb_si : *other->constant_int()),
-        "' is indeterminate");
-  }
-=======
   c10::SymNode eq(const c10::SymNode& other) override;
   c10::SymNode ne(const c10::SymNode& other) override;
   c10::SymNode ge(const c10::SymNode& other) override;
@@ -208,17 +123,6 @@
   c10::SymNode lt(const c10::SymNode& other) override;
   c10::SymNode le(const c10::SymNode& other) override;
   c10::SymNode mul(const c10::SymNode& other) override;
->>>>>>> 6122a3bd
-
-  c10::SymNode mul(const c10::SymNode& other) override {
-    if (auto mb_si = other->singleton_int()) {
-      TORCH_CHECK(false, "NYI");
-    }
-    c10::optional<int64_t> c = other->constant_int();
-    TORCH_CHECK(c.has_value());
-    return SymNode(
-        c10::make_intrusive<SingletonSymNodeImpl>(val_, coeff_ * *c));
-  }
 
   c10::optional<int64_t> singleton_int() override {
     return val_;
