--- conflicted
+++ resolved
@@ -36,11 +36,7 @@
 import torch.distributed
 import torch.utils._content_store
 
-<<<<<<< HEAD
-from . import comptime, config, external_utils, polyfill
-=======
-from . import comptime, external_utils
->>>>>>> 510ec7e3
+from . import comptime, external_utils, polyfill
 
 """
 A note on skipfiles:
@@ -157,11 +153,8 @@
     torch._inductor.test_operators.__file__,
     torch.utils._content_store.__file__,
     external_utils.__file__,
-<<<<<<< HEAD
-    comptime.__file__,  # Want to inline these helpers
+    comptime.__file__,
     polyfill.__file__,
-=======
-    comptime.__file__,
     torch.optim._functional.__file__,
     torch.utils._foreach_utils.__file__,
     _module_dir(torch) + "ao/quantization/pt2e/qat_utils.py",
@@ -179,7 +172,6 @@
     _module_dir(torch) + "distributed/tensor/parallel/_data_parallel_utils.py",
     _module_dir(torch) + "distributed/_tensor/api.py",
     _module_dir(torch) + "distributed/_tensor/device_mesh.py",
->>>>>>> 510ec7e3
 }
 
 if torch.distributed.is_available():
