from collections import defaultdict
import copy
import dataclasses
import sympy
from typing import Any, Dict, List, Optional, Tuple, Union
from torch._functorch.aot_autograd import FQN, GraphInputName, GraphOutputName

import torch
from torch.fx.passes.infra.pass_manager import PassManager
import torch.fx._pytree as fx_pytree
from torch.fx._compatibility import compatibility
import torch.utils._pytree as pytree
from torch.fx.experimental.symbolic_shapes import SymInt
from torch._subclasses.fake_tensor import FakeTensor
from . import error
from .pass_base import PassType
from .passes.add_runtime_assertions_for_constraints_pass import (
    _AddRuntimeAssertionsForConstraintsPass,
    InputDim,
    RangeConstraint,
)
from .passes.functionalize_side_effectful_ops_pass import (
    _FunctionalizeSideEffectfulOpsPass,
    _NON_FUNCTIONAL_TO_FUNCTIONAL_SIDE_EFFECTFUL_FUNCS,
)


__all__ = ["ExportedProgram"]


LeafValue = Union[
    None,
    bool,
    complex,
    float,
    int,
    str,
    torch.Tensor,
    torch.device,
    torch.dtype,
    torch.layout,
    torch.memory_format,
]


# Information to maintain user calling/returning specs
@dataclasses.dataclass
class CallSpec:
    in_spec: Optional[pytree.TreeSpec]
    out_spec: Optional[pytree.TreeSpec]


# Extra information for joint graphs
@dataclasses.dataclass
class ExportBackwardSignature:
    gradients_to_parameters: Dict[str, str]
    gradients_to_user_inputs: Dict[str, str]
    loss_output: str


@dataclasses.dataclass
class ExportGraphSignature:
    parameters: List[FQN]
    buffers: List[FQN]

    user_inputs: List[GraphInputName]
    user_outputs: List[GraphOutputName]
    inputs_to_parameters: Dict[GraphInputName, FQN]
    inputs_to_buffers: Dict[GraphInputName, FQN]

    buffers_to_mutate: Dict[GraphOutputName, FQN]

    backward_signature: Optional[ExportBackwardSignature]
    # Map from assertion dependency token index to assertion dep token output
    # name in output. The shape of output after aot_autograd will be like:
    # (updated_inputs, user_outputs, dep_token).
    assertion_dep_token: Optional[Dict[int, str]] = None

    def __post_init__(self) -> None:
        assertion_dep_token = self.assertion_dep_token
        if assertion_dep_token is None:
            return
        assert len(assertion_dep_token) == 1
        assertion_dep_token_index = list(assertion_dep_token.keys())[0]
        assert (
            len(self.user_outputs) + len(self.buffers_to_mutate)
            == assertion_dep_token_index
        )


class ExportedProgram:
    def __init__(
        self,
        root: Union[torch.nn.Module, Dict[str, Any]],
        graph: torch.fx.Graph,
        graph_signature: ExportGraphSignature,
        call_spec: CallSpec,
        state_dict: Dict[str, Union[torch.Tensor, torch.nn.Parameter]],
        range_constraints: Dict[sympy.Symbol, RangeConstraint],
        equality_constraints: List[Tuple[InputDim, InputDim]],
    ):
        # Remove codegen related things from the graph. It should just be a flat graph.
        graph._codegen = torch.fx.graph.CodeGen()
        self._graph_module = torch.fx.GraphModule(root, graph)

        self._graph_signature: ExportGraphSignature = graph_signature
        self._call_spec: CallSpec = call_spec
        self._state_dict: Dict[str, Any] = state_dict
        self._range_constraints: Dict[sympy.Symbol, RangeConstraint] = range_constraints
        self._equality_constraints: List[Tuple[InputDim, InputDim]] = equality_constraints

    @property
    @compatibility(is_backward_compatible=True)
    def graph_module(self):
        return self._graph_module

    @graph_module.setter
    def graph_module(self, gm: torch.fx.GraphModule) -> None:
        """
        Set the underlying ``GraphModule`` for this ``ExportedProgram``.
        """
        assert isinstance(gm, torch.fx.GraphModule), f'Expected a GraphModule instance, but got {type(gm)}'
        self._graph_module = gm

    @property
    @compatibility(is_backward_compatible=True)
    def graph(self):
        return self.graph_module.graph

    @property
    @compatibility(is_backward_compatible=False)
    def graph_signature(self):
        return self._graph_signature

    @property
    @compatibility(is_backward_compatible=False)
    def state_dict(self):
        return self._state_dict

    @property
    @compatibility(is_backward_compatible=False)
    def call_spec(self):
        return self._call_spec

    @property
    @compatibility(is_backward_compatible=False)
    def range_constraints(self):
        return self._range_constraints

    @property
    @compatibility(is_backward_compatible=False)
    def equality_constraints(self):
        return self._equality_constraints

    def __call__(self, *args: Any) -> Any:
        if self.call_spec.in_spec is not None:
            try:
                args = fx_pytree.tree_flatten_spec(args, self.call_spec.in_spec)  # type: ignore[assignment]
            except Exception:
                _, received_spec = pytree.tree_flatten(args)
                raise error.InternalError(
                    "Trying to flatten user inputs with exported input tree spec: \n"
                    f"{self.call_spec.in_spec}\n"
                    "but actually got inputs with tree spec of: \n"
                    f"{received_spec}"
                )

        param_buffer_values = (value for _, value in self.state_dict.items())

        with torch.no_grad():
            res = torch.fx.Interpreter(self.graph_module).run(
                *param_buffer_values,
                *args,
                enable_io_processing=False
            )

        if self.call_spec.out_spec is not None:
            mutation = self.graph_signature.buffers_to_mutate
            num_mutated = len(mutation)
            mutated_buffers = res[:num_mutated]

            # Exclude dependency token from final result.
            assertion_dep_token = self.graph_signature.assertion_dep_token
            if assertion_dep_token is not None:
                assertion_dep_token_index = list(assertion_dep_token.keys())[0]
                res = res[:assertion_dep_token_index]

            res = res[num_mutated:]
            try:
                res = pytree.tree_unflatten(res, self.call_spec.out_spec)
            except Exception:
                _, received_spec = pytree.tree_flatten(res)
                raise error.InternalError(
                    "Trying to flatten user outputs with exported output tree spec: \n"
                    f"{self.call_spec.out_spec}\n"
                    "but actually got outputs with tree spec of: \n"
                    f"{received_spec}"
                )
            finally:
                ix = 0
                for buffer in self.graph_signature.buffers_to_mutate.values():
                    self.state_dict[buffer] = mutated_buffers[ix]
                    ix += 1
        return res

    def __str__(self) -> str:
        graph_module = self.graph_module.print_readable(print_output=False).replace("\n", "\n    ")
        string = (
            "ExportedProgram:\n"
            f"    {graph_module}\n"
            f"Graph Signature: {self.graph_signature}\n"
            f"Symbol to range: {self.range_constraints}\n"
        )
        return string

<<<<<<< HEAD
    @property
    def graph(self):
        return self.graph_module.graph
=======
    def __deepcopy__(
        self, memo: Optional[Dict[int, Any]] = None
    ) -> "ExportedProgram":
        gm = copy.deepcopy(self.graph_module, memo)
        new_ep = ExportedProgram(
            gm,
            gm.graph,
            copy.deepcopy(self.graph_signature, memo),
            copy.deepcopy(self.call_spec, memo),
            copy.deepcopy(self.state_dict, memo),
            copy.deepcopy(self.range_constraints, memo),
            copy.deepcopy(self.equality_constraints, memo),
        )
        return new_ep
>>>>>>> f23d755e

    def transform(self, *passes: PassType) -> "ExportedProgram":
        pm = PassManager(list(passes))
        res = pm(self.graph_module)
        transformed_gm = res.graph_module if res is not None else self.graph_module
        assert transformed_gm is not None
        transformed_ep = ExportedProgram(
            transformed_gm,
            transformed_gm.graph,
            copy.deepcopy(self.graph_signature),
            copy.deepcopy(self.call_spec),
            self.state_dict,
            copy.deepcopy(self.range_constraints),
            copy.deepcopy(self.equality_constraints),
        )
        transformed_ep.graph_module.meta.update(self.graph_module.meta)
        transformed_ep.graph_module.meta.update(res.graph_module.meta)
        return transformed_ep

    def _add_runtime_assertions(
        self,
        functionalize: bool,
    ) -> "ExportedProgram":
        ep = self.transform(
            _AddRuntimeAssertionsForConstraintsPass(
                self.range_constraints,
                self.equality_constraints,
            )
        )
        # Graph signature update should be part of pass run instead of a
        # separate step. However this requires augmenting pass infra at fx level
        # to operate on `ExportedProgram` instead of `fx.GraphModule`.
        # TODO: Integrate graph signature update into pass run.
        ep = _fixup_graph_signature(old_ep=self, new_ep=ep)
        if functionalize:
            ep = ep.transform(_FunctionalizeSideEffectfulOpsPass())
            ep = _update_graph_signature_after_assertions_functionalization(ep)

        return ep


def _update_graph_signature_after_assertions_functionalization(
    ep: ExportedProgram,
) -> ExportedProgram:
    output_node = next(
        n for n in ep.graph_module.graph.nodes if n.op == "output"
    )
    dep_token = next(
        (
            {idx: str(n)}
            for idx, n in enumerate(output_node.args[0])
            if n.target
            in _NON_FUNCTIONAL_TO_FUNCTIONAL_SIDE_EFFECTFUL_FUNCS.values()
        ),
        None,
    )

    return (
        _update_graph_signature(
            ep=ep,
            gs=dataclasses.replace(
                copy.deepcopy(ep.graph_signature), assertion_dep_token=dep_token
            ),
        )
        if dep_token is not None
        else ep
    )

def _fixup_graph_signature(
    old_ep: ExportedProgram, new_ep: ExportedProgram,
) -> ExportedProgram:
    def _get_output_node_names(gm: torch.fx.GraphModule) -> List[FQN]:
        output_node = next(n for n in gm.graph.nodes if n.op == "output")
        return [str(arg) for arg in output_node.args[0]]  # type: ignore[misc]

    # Update output names since after adding run time assertions, the names of
    # outputs could change.
    # The assumption here is that the pass:
    # - Won't change graph outputs order semantically so it's possible to create
    #   map from old to new output names based on position.
    # - Will keep input names unchanged so no need to update inputs related
    #   fields (`user_inputs`, `inputs_to_parameters`, `inputs_to_buffers`, ...)
    # If any pass logic breaks the above assumption, it needs to update the
    # signature accordingly to maintain the assumption.
    outputs = _get_output_node_names(old_ep.graph_module)
    new_outputs = _get_output_node_names(new_ep.graph_module)
    assert len(outputs) == len(new_outputs)
    outputs_map = dict(zip(outputs, new_outputs))
    gs = old_ep.graph_signature
    # Need to update graph signature fields related to output since after adding
    # runtime assertions, the output names could change.
    new_user_outputs = [outputs_map[u] for u in gs.user_outputs]  # type: ignore[index]
    new_buffers_to_mutate = {
        outputs_map[u]: b for u, b in gs.buffers_to_mutate.items()  # type: ignore[index]
    }

    return _update_graph_signature(
        ep=new_ep,
        gs=dataclasses.replace(
            copy.deepcopy(new_ep.graph_signature),
            user_outputs=new_user_outputs,
            buffers_to_mutate=new_buffers_to_mutate,
        ),
    )

def _update_graph_signature(
    ep: ExportedProgram, gs: ExportGraphSignature,
) -> ExportedProgram:
    gm = copy.deepcopy(ep.graph_module)
    return ExportedProgram(
        root=gm,
        graph=gm.graph,
        graph_signature=gs,
        call_spec=copy.deepcopy(ep.call_spec),
        state_dict=ep.state_dict,
        range_constraints=copy.deepcopy(ep.range_constraints),
        equality_constraints=copy.deepcopy(ep.equality_constraints),
    )


def _process_constraints(
    graph_module: torch.fx.GraphModule,
    graph_signature: ExportGraphSignature,
    example_inputs: List[torch.Tensor],
) -> Tuple[Dict[sympy.Symbol, RangeConstraint], List[Tuple[InputDim, InputDim]]]:
    """
    Process the constraints stored in the graph module to return something more readable.

    Args:
        graph_module (torch.fx.GraphModule): GraphModule returned from
            dynamo.export, which contains the "input_shape_constraints" and
            "inline_constraints" metadata

        example_inputs: Flattened list of example inputs used to export the graph module

    Returns:
        range_constraints (Dict[sympy.Symbol, RangeConstraints]): Mapping of
            symbols (from SymInts) appearing in the fake tensors in
            node.meta["val"] to their range constraints, which are a tuple
            containing (lower, upper) constraints.

        equality_constraints (List[Tuple[InputDim, InputDim]]): List of tuples
            of (node, dim) to mark that these dimensions are equal.
    """
    input_shape_constraints = graph_module.meta.get("input_shape_constraints", [])
    inline_constraints = graph_module.meta.get("inline_constraints", [])
    num_params_buffer = len(graph_signature.buffers) + len(graph_signature.parameters)

    # Create dict mapping tensor_id to node names
    tensor_id_to_nodes: Dict[int, List[str]] = defaultdict(list)
    # Create dict mapping placeholder node names to their nodes
    placeholder_nodes: Dict[str, torch.fx.Node] = {}
    for i, node in enumerate(graph_module.graph.nodes):
        if node.op != "placeholder":
            # All placeholder nodes should be together in the beginning of the
            # graph
            break
        if i >= num_params_buffer:
            example_input = example_inputs[i - num_params_buffer]
            tensor_id_to_nodes[id(example_input)].append(node.name)
            placeholder_nodes[node.name] = node

    # Create list of (node name, dim) tuples to mark that they are equal
    equality_constraints: List[Tuple[InputDim, InputDim]] = []
    # Create dict mapping (node name, dim) a list of range (lower, upper)
    # constraints
    multi_range_constraints: Dict[InputDim, List[RangeConstraint]] = defaultdict(list)
    for constraint in input_shape_constraints:
        for node in tensor_id_to_nodes[constraint["t_id"]]:
            node_dim = InputDim(node, constraint["dim"])

            # Accumulate range constraints
            multi_range_constraints[node_dim].append(
                RangeConstraint(constraint["min"], constraint["max"])
            )

            # Accumulate equality constraints
            if shared := constraint.get("shared", None):
                for other_node in tensor_id_to_nodes[shared["t_id"]]:
                    other_node_dim = InputDim(other_node, shared["dim"])
                    equality_constraints.append((node_dim, other_node_dim))

    # Create dict mapping symbol to a singular range (lower, upper)
    range_constraints: Dict[sympy.Symbol, RangeConstraint] = {}

    # Add inline constraints to range_constraints
    for symbol, value_range in inline_constraints.items():
        range_constraints[symbol] = RangeConstraint(value_range.lower, value_range.upper)

    # Add input range constraints to range_constraintss
    for input_dim, multi_range_constraint in multi_range_constraints.items():  # type: ignore[assignment]
        # Simplify the range constraints into a single range constraint
        # Ex. ranges [2, 10] and [3, 11] would get merged to [3, 10]
        min_vals = [rc.min_val for rc in multi_range_constraint]
        max_vals = [rc.max_val for rc in multi_range_constraint]
        min_val = max(min_vals)
        max_val = min(max_vals)
        assert min_val <= max_val

        # Add input node range constraints
        val = placeholder_nodes[input_dim.input_name].meta["val"]
        assert isinstance(val, FakeTensor)
        symint = val.shape[input_dim.dim]
        assert isinstance(symint, SymInt)
        symbol = symint.node._expr
        range_constraints[symbol] = RangeConstraint(min_val, max_val)

    return range_constraints, equality_constraints<|MERGE_RESOLUTION|>--- conflicted
+++ resolved
@@ -1,17 +1,20 @@
-from collections import defaultdict
 import copy
 import dataclasses
+from collections import defaultdict
+from typing import Any, Dict, List, Optional, Tuple, Union
+
 import sympy
-from typing import Any, Dict, List, Optional, Tuple, Union
-from torch._functorch.aot_autograd import FQN, GraphInputName, GraphOutputName
 
 import torch
-from torch.fx.passes.infra.pass_manager import PassManager
 import torch.fx._pytree as fx_pytree
 from torch.fx._compatibility import compatibility
 import torch.utils._pytree as pytree
+from torch import fx
+from torch._functorch.aot_autograd import FQN, GraphInputName, GraphOutputName
+from torch._subclasses.fake_tensor import FakeTensor
 from torch.fx.experimental.symbolic_shapes import SymInt
-from torch._subclasses.fake_tensor import FakeTensor
+from torch.fx.passes.infra.pass_manager import PassManager
+
 from . import error
 from .pass_base import PassType
 from .passes.add_runtime_assertions_for_constraints_pass import (
@@ -152,12 +155,13 @@
     def equality_constraints(self):
         return self._equality_constraints
 
-    def __call__(self, *args: Any) -> Any:
+    def __call__(self, *args: Any, **kwargs: Any) -> Any:
         if self.call_spec.in_spec is not None:
             try:
-                args = fx_pytree.tree_flatten_spec(args, self.call_spec.in_spec)  # type: ignore[assignment]
+                user_args = combine_args_kwargs(args, kwargs)
+                args = fx_pytree.tree_flatten_spec(user_args, self.call_spec.in_spec)  # type: ignore[assignment]
             except Exception:
-                _, received_spec = pytree.tree_flatten(args)
+                _, received_spec = pytree.tree_flatten(user_args)
                 raise error.InternalError(
                     "Trying to flatten user inputs with exported input tree spec: \n"
                     f"{self.call_spec.in_spec}\n"
@@ -165,7 +169,8 @@
                     f"{received_spec}"
                 )
 
-        param_buffer_values = (value for _, value in self.state_dict.items())
+        param_buffer_values = tuple(value for _, value in self.state_dict.items())
+        self._check_input_constraints(*param_buffer_values, *args)
 
         with torch.no_grad():
             res = torch.fx.Interpreter(self.graph_module).run(
@@ -213,11 +218,6 @@
         )
         return string
 
-<<<<<<< HEAD
-    @property
-    def graph(self):
-        return self.graph_module.graph
-=======
     def __deepcopy__(
         self, memo: Optional[Dict[int, Any]] = None
     ) -> "ExportedProgram":
@@ -232,7 +232,6 @@
             copy.deepcopy(self.equality_constraints, memo),
         )
         return new_ep
->>>>>>> f23d755e
 
     def transform(self, *passes: PassType) -> "ExportedProgram":
         pm = PassManager(list(passes))
@@ -251,6 +250,24 @@
         transformed_ep.graph_module.meta.update(self.graph_module.meta)
         transformed_ep.graph_module.meta.update(res.graph_module.meta)
         return transformed_ep
+
+    def _check_input_constraints(self, *args):
+        # TODO(zhxchen17) Remove _add_runtime_assertions.
+        # TODO(zhxchen17) Don't generate a runtime graph on the fly.
+        _assertion_graph = fx.GraphModule({}, fx.Graph())
+        for p in self.graph.nodes:
+            if p.op != "placeholder":
+                continue
+            new_p = _assertion_graph.graph.placeholder(p.name)
+            new_p.meta = p.meta
+        _assertion_graph.graph.output(())
+        _assertion_graph_res = _AddRuntimeAssertionsForConstraintsPass(
+            self.range_constraints,
+            self.equality_constraints,
+        )(_assertion_graph)
+        assert _assertion_graph_res is not None
+        _assertion_graph = _assertion_graph_res.graph_module
+        _assertion_graph(*args)
 
     def _add_runtime_assertions(
         self,
@@ -440,4 +457,7 @@
         symbol = symint.node._expr
         range_constraints[symbol] = RangeConstraint(min_val, max_val)
 
-    return range_constraints, equality_constraints+    return range_constraints, equality_constraints
+
+def combine_args_kwargs(args, kwargs):
+    return (args, kwargs) if kwargs else args