--- conflicted
+++ resolved
@@ -261,17 +261,7 @@
         # print("==== code end ====")
 
         if warm_cache_only_with_cc:
-<<<<<<< HEAD
             print("before compile 1", flush=True)
-            triton.compile(
-                self.fn,
-                warm_cache_only=True,
-                cc=warm_cache_only_with_cc,
-                **compile_meta,
-            )
-            print("after compile 1", flush=True)
-            return
-=======
             return (
                 triton.compile(
                     self.fn,
@@ -281,7 +271,6 @@
                 ),
                 None,
             )
->>>>>>> 0df2cd59
 
         # load binary to the correct device
         with torch.cuda.device(compile_meta["device"]):
@@ -851,13 +840,13 @@
     return Config(cfg, num_warps=num_warps, num_stages=num_stages)
 
 
-def triton_config_reduction(size_hints, x, r, num_stages=1, num_warps=None, min_elements_per_thread=0) -> Config:
+def triton_config_reduction(size_hints, x, r, num_stages=1, num_warps=None, min_elem_per_thread=0) -> Config:
     """
     Construct a reduction triton config with some adjustment heuristics
     based on size_hints. Size_hints is a tuple of numels in each tile
     dimension and will be rounded up to the nearest power of 2.
 
-    min_elements_per_thread controls the minimum number of elements
+    min_elem_per_thread controls the minimum number of elements
     processed by each thread. It's always enforced.
     """
 
@@ -879,12 +868,13 @@
         num_warps = conditional_product(x, r) // 128
     num_warps = next_power_of_2(min(max(num_warps, 2), 8))
 
-    # Increase x to satisfy min_elements_per_thread requirements.
-    # x = max(x, min_elements_per_thread)
-    # r = min(math.floor(_MAX_TENSOR_NUMEL / x), r)
+    # Increase x to satisfy min_elem_per_thread requirements.
+    # x = max(x, min_elem_per_thread)
+    x = max(x, min_elem_per_thread * _NUM_THREADS_PER_WARP * num_warps)
+    r = min(math.floor(_MAX_TENSOR_NUMEL / x), r)
     cfg = {"XBLOCK": x, "RBLOCK": r}
 
-    print(f"{cfg=}, {size_hints=}, {min_elements_per_thread=}")
+    print(f"{cfg=}, {size_hints=}, {min_elem_per_thread=}")
     check_config(cfg, xnumel=size_hints[0])
     return Config(cfg, num_warps=num_warps, num_stages=num_stages)
 
@@ -1015,17 +1005,17 @@
     raise NotImplementedError(f"size_hints: {size_hints}")
 
 
-def reduction(size_hints, reduction_hint=False, meta=None, filename=None, min_elements_per_thread=0):
+def reduction(size_hints, reduction_hint=False, meta=None, filename=None, min_elem_per_thread=0):
     """args to @triton.heuristics()"""
     assert meta is not None
     rnumel = size_hints[-1]
     if len(size_hints) == 2:
         contiguous_config = triton_config_reduction(
-            size_hints, 1, (rnumel if 256 <= rnumel < 2048 else 2048), min_elements_per_thread=min_elements_per_thread
-        )
-        outer_config = triton_config_reduction(size_hints, 128, 8, min_elements_per_thread=min_elements_per_thread)
+            size_hints, 1, (rnumel if 256 <= rnumel < 2048 else 2048), min_elem_per_thread=min_elem_per_thread
+        )
+        outer_config = triton_config_reduction(size_hints, 128, 8, min_elem_per_thread=min_elem_per_thread)
         tiny_config = triton_config_reduction(
-            size_hints, 2 * (256 // rnumel) if rnumel <= 256 else 1, min(rnumel, 2048), min_elements_per_thread=min_elements_per_thread
+            size_hints, 2 * (256 // rnumel) if rnumel <= 256 else 1, min(rnumel, 2048), min_elem_per_thread=min_elem_per_thread
         )
         if config.max_autotune or config.max_autotune_pointwise:
             pass  # skip all these cases
@@ -1056,7 +1046,7 @@
         if disable_pointwise_autotuning():
             return cached_autotune(
                 size_hints,
-                [triton_config_reduction(size_hints, 32, 128, min_elements_per_thread=min_elements_per_thread)],
+                [triton_config_reduction(size_hints, 32, 128, min_elem_per_thread=min_elem_per_thread)],
                 meta=meta,
                 heuristic_type=HeuristicType.REDUCTION,
                 filename=filename,
@@ -1067,12 +1057,12 @@
                 contiguous_config,
                 outer_config,
                 tiny_config,
-                triton_config_reduction(size_hints, 64, 64, min_elements_per_thread=min_elements_per_thread),
-                triton_config_reduction(size_hints, 8, 512, min_elements_per_thread=min_elements_per_thread),
+                triton_config_reduction(size_hints, 64, 64, min_elem_per_thread=min_elem_per_thread),
+                triton_config_reduction(size_hints, 8, 512, min_elem_per_thread=min_elem_per_thread),
                 # halve the XBLOCK/RBLOCK compared to outer_config
                 # TODO: this may only be beneficial when each iteration of the reduciton
                 # is quite heavy. E.g. https://gist.github.com/shunting314/189a8ef69f90db9d614a823385147a72
-                triton_config_reduction(size_hints, 64, 4, num_warps=8, min_elements_per_thread=min_elements_per_thread),
+                triton_config_reduction(size_hints, 64, 4, num_warps=8, min_elem_per_thread=min_elem_per_thread),
             ],
             meta=meta,
             filename=filename,
@@ -1081,11 +1071,11 @@
     raise NotImplementedError(f"size_hints: {size_hints}")
 
 
-def persistent_reduction(size_hints, reduction_hint=False, meta=None, filename=None, min_elements_per_thread=0):
+def persistent_reduction(size_hints, reduction_hint=False, meta=None, filename=None, min_elem_per_thread=0):
     xnumel, rnumel = size_hints
 
     configs = [
-        triton_config_reduction(size_hints, xblock, rnumel, min_elements_per_thread=min_elements_per_thread)
+        triton_config_reduction(size_hints, xblock, rnumel, min_elem_per_thread=min_elem_per_thread)
         for xblock in (1, 8, 32, 128)
         if rnumel * xblock <= 4096 and xblock <= xnumel
     ]
@@ -1098,7 +1088,7 @@
     elif reduction_hint == ReductionHint.OUTER_TINY:
         configs = [
             triton_config_reduction(
-                size_hints, 2 * (256 // rnumel) if rnumel <= 256 else 1, rnumel, min_elements_per_thread=min_elements_per_thread
+                size_hints, 2 * (256 // rnumel) if rnumel <= 256 else 1, rnumel, min_elem_per_thread=min_elem_per_thread
             )
         ]
     for c in configs:
