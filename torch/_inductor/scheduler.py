import collections
import dataclasses
import functools
import itertools
import logging
import os
import pprint
import textwrap
from typing import Dict, List, Optional, Set

import sympy

import torch
from torch._dynamo.utils import dynamo_timed

from . import config, dependencies, ir, metrics
from .codegen.common import get_scheduling_for_device
from .dependencies import StarDep, WeakDep
from .ir import ComputedBuffer
from .sizevars import SimplifyIndexing
<<<<<<< HEAD
from .utils import cache_on_self, cmp, free_symbol_has, get_origin_op_info, has_triton
=======
from .utils import (
    cache_on_self,
    cmp,
    free_symbol_has,
    get_device_tflops,
    get_dtype_size,
    get_gpu_dram_gbps,
    has_triton,
    sympy_product,
)
>>>>>>> 3c841163
from .virtualized import V


log = logging.getLogger(__name__)


def pformat(obj):
    if isinstance(obj, set):
        # pformat has trouble with sets of sympy exprs
        obj = sorted(obj, key=str)
    result = pprint.pformat(obj, indent=4)
    if "\n" in result:
        return f"\n{textwrap.indent(result, ' '*4)}"
    return result


class OutputNode:
    def __init__(self, dep):
        self.unmet_dependencies = {dep}
        self.inverse_users = []

    def is_reduction(self):
        return False

    def get_alias_names(self):
        return ()

    def get_name(self):
        return "OUTPUT"

    __repr__ = get_name


def fuse(node1: "BaseSchedulerNode", node2: "BaseSchedulerNode"):
    if node1.is_foreach() or node2.is_foreach():
        return ForeachKernelSchedulerNode.fuse(node1, node2)
    else:
        return FusedSchedulerNode.fuse(node1, node2)


# TODO(xmfan): reuse an existing mapping for this if it exists, or formalize this into ir.py:ExternKernel
kernel_name_to_op = {
    "extern_kernels.convolution": torch.ops.aten.convolution,
    "extern_kernels.mm": torch.ops.aten.mm,
    "extern_kernels.bmm": torch.ops.aten.bmm,
    "extern_kernels.addmm": torch.ops.aten.addmm,
}


class BaseSchedulerNode:
    def __init__(self, scheduler: "Scheduler", node: ir.Buffer):
        self.scheduler: Scheduler = scheduler
        self.node: ir.Buffer = node
        self.users: Optional[List[NodeUser]] = None
        self.inverse_users: List[BaseSchedulerNode] = []
        self.set_read_writes(node.get_read_writes())
        self.recursive_predecessors: Optional[Set[str]] = None
        self.min_order: Optional[int] = None
        self.max_order: Optional[int] = None
        self.last_usage: Set[str] = None  # buffers that won't be used after this kernel
        self.written = False

    def __repr__(self):
        return f"{type(self).__name__}(name={self.get_name()!r})"

    def debug_str(self) -> str:
        """Longer form printout for trace logs"""
        name = self.get_name()
        lines = [
            f"{name}: {type(self).__name__}({type(self.node).__name__})",
            f"{name}.writes = {pformat(self.read_writes.writes)}",
            f"{name}.unmet_dependencies = {pformat(self.unmet_dependencies)}",
            f"{name}.met_dependencies = {pformat(self.read_writes.reads - self.unmet_dependencies)}",
            f"{name}.users = {self.users}",
        ]
        try:
            lines += [
                self.debug_str_extra(),
            ]
        except Exception:
            log.warning("Ignoring error in debug_str()", exc_info=True)

        return "\n".join(lines).rstrip()

    def debug_str_extra(self) -> str:
        return ""

    def log_details(self):
        log.info(
            "%s: unmet_dependencies = %s, writes = %s",
            self,
            self.unmet_dependencies,
            self.read_writes.writes,
        )

    def update_mutated_names(self, renames: Dict[str, str]):
        self.set_read_writes(self.read_writes.rename(renames))

    def add_mutation_dep(self, dep):
        self.set_read_writes(self.read_writes.with_read(dep))

    def set_users(self, users: List["NodeUser"]):
        # deduplicate
        result: Dict[int, NodeUser] = {}
        for use in users:
            if id(use.node) in result:
                result[id(use.node)] = NodeUser(
                    use.node, result[id(use.node)].can_inplace and use.can_inplace
                )
            else:
                result[id(use.node)] = use
        self.users = list(result.values())

    def set_last_usage(
        self, future_used_buffers: Set[str], mutation_real_name: Dict[str, str]
    ):
        used_buffers = self.used_or_aliased_buffer_names()
        used_buffers = {mutation_real_name.get(k, k) for k in used_buffers}
        self.last_usage = used_buffers - future_used_buffers

    def get_aliases(self):
        return self.node.get_alias_names()

    def get_mutations(self):
        return self.node.get_mutation_names()

    def has_aliasing_or_mutation(self):
        return bool(self.get_aliases() or self.get_mutations())

    def set_read_writes(self, rw: dependencies.ReadWrites):
        self.read_writes: dependencies.ReadWrites = rw
        self.unmet_dependencies = self.read_writes.reads
        self.prune_deps()

    def op_counts(self):
        return self.read_writes.op_counts

    def used_buffer_names(self) -> Set[str]:
        return {
            dep.name
            for dep in itertools.chain(self.read_writes.reads, self.read_writes.writes)
        }

    def used_or_aliased_buffer_names(self) -> Set[str]:
        used_names = set()
        for dep in itertools.chain(self.read_writes.reads, self.read_writes.writes):
            used_names.add(dep.name)
            if V.graph.name_to_buffer.get(dep.name):
                layout = V.graph.name_to_buffer[dep.name].get_layout()
                # needed to avoid deallocating aliased buffer
                # if there are still uses of aliases ahead
                if isinstance(layout, ir.AliasedLayout):
                    used_names.add(layout.view.data.get_name())
        return used_names

    def prune_deps(self):
        self.unmet_dependencies = {
            dep
            for dep in self.unmet_dependencies
            if dep.name not in self.scheduler.available_buffer_names
        }

    def prune_redundant_deps(self, name_to_fused_node):
        """
        Prunes stardeps intended for mutation ordering
        on an upstream fused node if after fusion there is another dependency
        on the fused upstream node, making the stardep redundant

        In essence this enforces an ordering on fusions. As fusions occur, prunable stardeps will
        be incrementally removed, enabling other fusions, ensuring they are fused in order.
        """
        name_to_dep_count = collections.Counter()

        for dep in self.unmet_dependencies:
            if not isinstance(dep, WeakDep):
                name_to_dep_count[name_to_fused_node[dep.name].get_name()] += 1

        def should_prune(dep):
            if isinstance(dep, WeakDep):
                is_redundant = (
                    name_to_dep_count[name_to_fused_node[dep.name].get_name()] > 0
                )
                # These can occur because fused nodes always gather deps from their snodes
                # If B has a weakdep on A
                # B gets fused with C, then any time BC is fused, the weakdep will reappear
                is_self_dep = name_to_fused_node[dep.name] == self
                return is_redundant or is_self_dep
            else:
                return False

        deps_to_prune = {dep for dep in self.unmet_dependencies if should_prune(dep)}
        self.unmet_dependencies = self.unmet_dependencies - deps_to_prune
        self.set_read_writes(self.read_writes.remove_reads(deps_to_prune))

    def get_name(self) -> str:
        return self.node.get_name()

    def get_first_name(self) -> str:
        return self.get_name()

    def get_names(self) -> Set[str]:
        return {self.get_name()}

    def get_nodes(self) -> List["BaseSchedulerNode"]:
        return [self]

    def get_device(self):
        return self.node.get_device()

    def is_reduction(self):
        return False

    def is_template(self):
        return False

    def is_extern(self):
        return False

    def is_foreach(self):
        return False

    def can_inplace(self, read_dep: dependencies.MemoryDep):
        return False

    def has_side_effects(self):
        return False

    def allocate(self):
        if not self.node.should_allocate():
            return

        if isinstance(self, (SchedulerNode,)) and (
            self.node.get_alias_names() or self.node.get_mutation_names()
        ):
            V.graph.wrapper_code.codegen_allocation(self.node)
            return

        if (
            (
                isinstance(self, (SchedulerNode,))
                # o what have i done.  lets make this an api
                or (
                    isinstance(self, ExternKernelSchedulerNode)
                    and isinstance(self.node, (ir.AllReduce, ir.InPlaceHint))
                )
            )
            and config.inplace_buffers
            and (
                not isinstance(V.kernel, torch._inductor.codegen.triton.TritonKernel)
                or getattr(V.kernel, "mutations", None) is not None
            )
        ):
            from .codegen.wrapper import buffer_reuse_key

            ordered_reads = sorted(self.read_writes.reads, key=lambda x: x.name)

            for read in ordered_reads:
                input_node: BaseSchedulerNode = self.scheduler.name_to_node.get(
                    read.name
                )
                if input_node and V.graph.wrapper_code.can_reuse(input_node, self):
                    remaining_uses = [
                        x
                        for x in input_node.users
                        if x.node.get_name()
                        not in self.scheduler.available_buffer_names
                    ]
                    if (
                        len(remaining_uses) == 1
                        and remaining_uses[0].can_inplace
                        and remaining_uses[0].node is self
                        and not isinstance(
                            input_node.node.get_layout(),
                            (
                                ir.MultiOutputLayout,
                                ir.MutationLayout,
                                ir.AliasedLayout,
                            ),
                        )
                        and buffer_reuse_key(input_node.node)
                        == buffer_reuse_key(self.node)
                    ):
                        V.graph.wrapper_code.codegen_inplace_reuse(
                            input_node.node, self.node
                        )
                        # hacky check for if V.kernel is a real kernel or NullHandler
                        if hasattr(V.kernel, "args"):
                            # if there isn't a triton kernel, then we don't need to call triton-specific things.
                            # but TODO this might be a convenient place to signal to the Collective kernels to inplace
                            # (and, can we make "kernel" less generic of a name?)
                            V.kernel.args.make_inplace(
                                input_node.get_name(), self.get_name()
                            )
                            # mutations not tracked in cpp kernels
                            if isinstance(
                                V.kernel, torch._inductor.codegen.triton.TritonKernel
                            ):
                                V.kernel.mutations.add(input_node.get_name())
                                V.kernel.mutations.add(self.get_name())

                            # update last usage of reused node
                            self.last_usage.discard(input_node.get_name())

                        return
        V.graph.wrapper_code.codegen_allocation(self.node)

    def can_free(self):
        for use in self.users:
            if isinstance(use.node, OutputNode):
                return False
        return True

    def codegen_originating_info(self, buffer, only_once=True):
        if not config.comment_origin:
            return

        if only_once and self.written:
            return
        origins = self.node.origins
        out_lines = []

        for o in origins:
            if o.op == "output":
                # These are boring and samey
                continue

            out_lines.append("")
            # TODO(voz): Should the pragma be constant somewhere?
            out_lines.append("#pragma CMT ORIGIN:")
            op_info_str = f"#pragma CMT {o.op} {o.target}"
            if "seq_nr" in o.meta:
                op_info_str = op_info_str + f" seq_nr:{o.meta['seq_nr']}"
            out_lines.append(op_info_str)
            if "stack_trace" in o.meta:
                stack_trace = f"{o.meta['stack_trace']}"
                stack_trace_last_line = stack_trace.split("|")[-1]
                out_lines.append(
                    "#pragma CMT "
                    + stack_trace_last_line.replace("{", "{{")
                    .replace("}", "}}")
                    .replace("\n", "\\")
                )
                if "seq_nr" in o.meta:
                    seq_nr = o.meta["seq_nr"]
                    out_lines.append(f"#pragma CMT Seq ID {seq_nr}")
                out_lines.append("#pragma CMT END ORIGIN")
                out_lines.append("")

        if len(out_lines) == 0:
            return

        # TODO(voz): Ostensibly, we should not need this. But there are cases where C++ codegen does
        # not use BracesBuffer, so we have no good indicator of a C++ buffer atm.
        buffer.writelines(out_lines)
        self.written = True

    def get_read_write_buffers_sizes(self) -> int:
        if isinstance(self, NopKernelSchedulerNode):
            return 0
        reads = {dep.name for dep in self.read_writes.reads}
        writes = {dep.name for dep in self.read_writes.writes}

        def is_materialized(buf):
            buf_uses = {user.node for user in self.scheduler.name_to_node[buf].users}
            return len(buf_uses - set(self.snodes)) > 0

        if isinstance(self, FusedSchedulerNode):
            removed_buffers = {dep for dep in writes if not is_materialized(dep)}
            writes = writes - removed_buffers
            reads = reads - removed_buffers
        node_bytes = 0
        for buf in reads | writes:
            if buf in V.graph.name_to_buffer:
                buf = V.graph.name_to_buffer[buf]
            elif buf in V.graph.graph_inputs:
                buf = V.graph.graph_inputs[buf]
            else:
                continue

            node_bytes += V.graph.sizevars.size_hint(
                sympy_product(buf.get_size())
            ) * get_dtype_size(buf.get_dtype())
        return node_bytes

    def get_estimated_runtime(self) -> float:
        layout = None
        dtype = None
        if not self.node:
            assert self.snodes
            layout = self.snodes[0].node.get_layout()
            dtype = self.snodes[0].node.get_dtype()
        else:
            layout = self.node.get_layout()
            dtype = self.node.get_dtype()

        if "cuda" != layout.device.type:
            # default to no reordering based on runtime
            return 0

        try:
            gpu_memory_bandwidth = get_gpu_dram_gbps()
            gpu_flops = get_device_tflops(dtype) * 10**12
        except Exception:
            return 0

        if isinstance(self, ExternKernelSchedulerNode):
            op = kernel_name_to_op.get(getattr(self.node, "kernel", ""), None)

            # if there is a resolved op, dry-run using fake mode and record flop count
            if op is not None:
                from torch._subclasses.fake_tensor import FakeTensorMode
                from torch.utils.flop_counter import FlopCounterMode

                with FakeTensorMode(), FlopCounterMode(
                    display=False
                ) as flop_counter_mode:
                    from .ir import ir_node_to_tensor

                    fake_inputs = [
                        ir_node_to_tensor(input) for input in self.node.inputs
                    ]
                    cls = self.node.__class__
                    cls.process_kernel(op, *fake_inputs, **self.node.kwargs)

                    # TODO(xmfan): find a better heuristic to model FLOPS/latency relationship
                    factor = 0.5
                    counted_flops = flop_counter_mode.get_total_flops()
                    return factor * counted_flops / gpu_flops

        elif isinstance(self, FusedSchedulerNode) or isinstance(
            self.node, ComputedBuffer
        ):
            return self.get_read_write_buffers_sizes() / gpu_memory_bandwidth

        # TODO(xmfan): add support for CollectiveKernel

        return 0


class ExternKernelSchedulerNode(BaseSchedulerNode):
    def debug_str_extra(self) -> str:
        return f"{self.get_name()}.node.kernel = {getattr(self.node, 'kernel', None)}"

    def is_extern(self):
        return True

    def has_side_effects(self):
        return hasattr(self.node, "has_side_effects") and self.node.has_side_effects()

    def can_inplace(self, read_dep: dependencies.MemoryDep):
        if self.get_aliases() or self.is_template():
            return False

        if read_dep.name not in self.scheduler.name_to_node:
            # don't allow reuse of an 'input' buffer, we don't own it
            # (would this have been fixed if I tracked mutations properly above?)
            return False

        if not isinstance(
            self.node, (torch._inductor.ir.AllReduce, torch._inductor.ir.InPlaceHint)
        ):
            # TODO make this a property of the IR
            return False

        if len(self.read_writes.writes) == 1:
            write_dep = next(iter(self.read_writes.writes))
            return read_dep.numbytes_hint() == write_dep.numbytes_hint()

        return False


class NopKernelSchedulerNode(BaseSchedulerNode):
    pass


class SchedulerNode(BaseSchedulerNode):
    def __init__(self, scheduler: "Scheduler", node: ir.ComputedBuffer, group_fn):
        super().__init__(scheduler, node)
        (
            self._sizes,
            self._body,
        ) = node.simplify_and_reorder()

        self.group = (node.get_device(), group_fn(self._sizes))

        if self.is_template():
            self.set_read_writes(node.normalized_read_writes())
        else:
            self.set_read_writes(
                dependencies.extract_read_writes(
                    self._body, *self._sizes, normalize=True
                )
            )

    def debug_str_extra(self) -> str:
        name = self.get_name()
        lines = [
            f"{name}.group.device = {self.group[0]}",
            f"{name}.group.iteration = {self.group[1]}",
            f"{name}.sizes = {self._sizes}",
        ]
        if self.get_aliases():
            lines.append(f"{name}.aliases = {pformat(self.get_aliases())}")
        if self.get_mutations():
            lines.append(f"{name}.mutations = {pformat(self.get_mutations())}")
        if isinstance(self._body, ir.LoopBody):
            lines.append(f"class {name}_loop_body:")
            lines.append(textwrap.indent(self._body.debug_str(), "    "))
        return "\n".join(lines)

    def get_ranges(self):
        return self._sizes

    def is_reduction(self):
        return bool(self.node.get_reduction_type())

    def is_template(self):
        return isinstance(self.node, ir.TemplateBuffer)

    def run(self, *index_vars):
        self.mark_run()
        self.codegen(index_vars)

    def mark_run(self):
        self.allocate()

    def ranges_from_index_vars(self, index_vars):
        sizes = self._sizes
        assert sum(map(len, sizes)) == sum(map(len, index_vars))
        var_ranges = dict(
            zip(
                itertools.chain.from_iterable(index_vars),
                itertools.chain.from_iterable(sizes),
            )
        )
        return var_ranges

    def codegen(self, index_vars):
        var_ranges = self.ranges_from_index_vars(index_vars)
        try:
            with V.set_ops_handler(
                SimplifyIndexing(V.get_ops_handler(), var_ranges)
            ), V.kernel.set_current_node(self):
                self._body(*index_vars)
        except Exception:
            log.fatal("Error in codegen for %s", self.node)
            raise

    def pointwise_read_writes(self):
        """
        Get the memory dependencies in the non-reduction axis.
        """
        sizes, reduction_sizes = self._sizes

        def fn(index):
            return self._body(index, [sympy.Integer(0) for _ in reduction_sizes])

        return dependencies.extract_read_writes(fn, sizes)

    def can_inplace(self, read_dep: dependencies.MemoryDep):
        if self.get_aliases() or self.is_template():
            return False
        if len(self.read_writes.writes) == 1 and hasattr(read_dep, "index"):
            write_dep = next(iter(self.read_writes.writes))
            return read_dep.index == write_dep.index and read_dep.size == write_dep.size
        return False


class FusedSchedulerNode(BaseSchedulerNode):
    """
    This is a "fake" scheduler node that represents a group of scheduler nodes
    that are meant to be fused together. The way it does this is by maintaining
    its unmet dependencies as the union of its constituent nodes.
    """

    @classmethod
    def fuse(cls, node1: BaseSchedulerNode, node2: BaseSchedulerNode):
        assert node1.scheduler is node2.scheduler
        return cls(node1.scheduler, node1.get_nodes() + node2.get_nodes())

    def __init__(self, scheduler: "Scheduler", snodes: List[SchedulerNode]):
        # NB: No need to call super().__init__() because we don't need to re-use any of its logic.
        self.snodes = snodes
        self.scheduler = scheduler
        self.node = None  # type: ignore[assignment]
        self.users = None
        self.inverse_users = []
        self.group = max(snodes, key=lambda x: int(x.is_reduction())).group
        self.recursive_predecessors = set.union(
            *[x.recursive_predecessors for x in snodes]
        )

        self.set_read_writes(
            dependencies.ReadWrites.merge_list([x.read_writes for x in snodes])
        )

        self.unmet_dependencies = {
            dep
            for dep in set.union(*[x.unmet_dependencies for x in snodes])
            if dep.name not in self.get_names()
        } - self.read_writes.writes
        self.min_order = min([x.min_order for x in self.snodes])
        self.max_order = max([x.max_order for x in self.snodes])

    @cache_on_self
    def get_name(self) -> str:
        return "_".join([x.get_name() for x in self.snodes])

    def get_first_name(self) -> str:
        return self.snodes[0].get_name()

    @cache_on_self
    def get_names(self) -> Set[str]:
        return set.union(*[x.get_names() for x in self.snodes])

    def debug_str_extra(self) -> str:
        lines = [
            f"{self.get_name()}.snodes[{i}] =\n{node.debug_str()}"
            for i, node in enumerate(self.snodes)
        ]
        return textwrap.indent("\n".join(lines).rstrip(), "    ")

    def set_last_usage(
        self, future_used_buffers: Set[str], mutation_real_name: Dict[str, str]
    ):
        # Set self.last_usage using the global information
        # This will be used for inter-kernel optimisations
        super().set_last_usage(future_used_buffers, mutation_real_name)
        # Set self.last_usage on the snodes
        # This will be used for optimisations within the kernel
        future_used_buffers = set()
        for node in reversed(self.snodes):
            node.set_last_usage(future_used_buffers, mutation_real_name)
            future_used_buffers.update(node.last_usage)

    @cache_on_self
    def used_buffer_names(self) -> Set[str]:
        return set.union(*[x.used_buffer_names() for x in self.snodes])

    @cache_on_self
    def used_or_aliased_buffer_names(self) -> Set[str]:
        return set.union(*[x.used_or_aliased_buffer_names() for x in self.snodes])

    def get_nodes(self) -> List[BaseSchedulerNode]:
        return self.snodes

    def __repr__(self):
        return f"{type(self).__name__}(nodes={self.get_name()})"

    @cache_on_self
    def is_reduction(self):
        return any(x.is_reduction() for x in self.snodes)

    @cache_on_self
    def is_template(self):
        return any(x.is_template() for x in self.snodes)

    def is_foreach(self):
        return False

    def get_device(self):
        return self.group[0]

    @cache_on_self
    def has_aliasing_or_mutation(self):
        return any(x.has_aliasing_or_mutation() for x in self.snodes)

    @cache_on_self
    def op_counts(self):
        op_counts = collections.Counter()
        for node in self.snodes:
            op_counts.update(node.op_counts())
        return op_counts

    # None of these need to be implemented, as a FusedSchedulerNode is just an
    # abstraction for scheduling purposes
    def update_mutated_names(self, renames: Dict[str, str]):
        raise NotImplementedError

    def add_mutation_dep(self, name):
        raise NotImplementedError

    def set_users(self, users: List["NodeUser"]):
        raise NotImplementedError

    def get_aliases(self):
        raise NotImplementedError

    def get_mutations(self):
        raise NotImplementedError

    def can_inplace(self, read_dep: dependencies.MemoryDep):
        raise NotImplementedError

    def allocate(self):
        raise NotImplementedError

    def can_free(self):
        raise NotImplementedError


class ForeachKernelSchedulerNode(FusedSchedulerNode):
    """Scheduler node which consists of a list of scheduler nodes that each operate on a
    distinct tensor in a list of tensors."""

    def get_consumer_subnode_for(self, producer):
        if producer.get_name() in self.read_to_node:
            return self.read_to_node[producer.get_name()]

        return None

    def get_producer_subnode_for(self, consumer):
        for rd in consumer.read_writes.reads:
            if rd.name in self.name_to_node:
                return self.name_to_node[rd.name]

        return None

    @classmethod
    def can_fuse(cls, producer, consumer):
        if producer.is_foreach() and consumer.is_foreach():
            return len(producer.snodes) == len(consumer.snodes) and all(
                producer.scheduler.can_fuse(l, r)
                for l, r in zip(producer.snodes, consumer.snodes)
            )
        elif consumer.is_foreach():
            consumer_subnode = consumer.get_consumer_subnode_for(producer)
            if consumer_subnode is not None:
                return consumer.scheduler.can_fuse(producer, consumer_subnode)

            return False

        elif producer.is_foreach():
            producer_subnode = producer.get_producer_subnode_for(consumer)
            if producer_subnode is not None:
                return producer.scheduler.can_fuse(producer_subnode, consumer)

            return False

        raise AssertionError(
            "At least one node passed to ForeachKernelSchedulerNode.can_fuse should be a foreach node"
        )

    @classmethod
    def fuse(cls, producer, consumer):
        assert producer.is_foreach() or consumer.is_foreach()
        prev_node_1 = None
        prev_node_2 = None
        if producer.is_foreach() and consumer.is_foreach():
            fused_nodes = [
                FusedSchedulerNode.fuse(l, r)
                for l, r in zip(producer.snodes, consumer.snodes)
            ]
        elif producer.is_foreach():
            producer_subnode = producer.get_producer_subnode_for(consumer)
            fused_nodes = []
            prev_node_1 = producer
            prev_node_2 = None
            for node in producer.snodes:
                if node is producer_subnode:
                    new_node = FusedSchedulerNode.fuse(node, consumer)
                    prev_node_2 = new_node
                    fused_nodes.append(new_node)
                else:
                    fused_nodes.append(node)

        elif consumer.is_foreach():
            consumer_subnode = consumer.get_consumer_subnode_for(producer)
            fused_nodes = []
            prev_node_1 = consumer
            prev_node_2 = None

            for node in consumer.snodes:
                if node is consumer_subnode:
                    new_node = FusedSchedulerNode.fuse(producer, node)
                    prev_node_2 = new_node
                    fused_nodes.append(new_node)
                else:
                    fused_nodes.append(node)

        return cls(producer.scheduler, fused_nodes, prev_node_1, prev_node_2)

    def __init__(
        self,
        scheduler: "Scheduler",
        nodes: List[SchedulerNode],
        prev_node_1=None,
        prev_node_2=None,
    ):
        self.read_to_node = {}
        self.name_to_node = {}

        if prev_node_1 is None or prev_node_2 is None:
            super().__init__(scheduler, nodes)

            for node in nodes:
                for read in node.read_writes.reads:
                    self.read_to_node[read.name] = node

                for name in node.get_names():
                    self.name_to_node[name] = node
        else:
            self.scheduler = scheduler
            self.snodes = nodes

            self.set_read_writes(
                dependencies.ReadWrites.merge_list(
                    [prev_node_1.read_writes, prev_node_2.read_writes]
                )
            )

            self.unmet_dependencies = {
                dep
                for dep in set.union(
                    prev_node_1.unmet_dependencies, prev_node_2.unmet_dependencies
                )
                if dep.name not in self.get_names()
            } - self.read_writes.writes

            self.min_order = min([prev_node_1.min_order, prev_node_2.min_order])
            self.max_order = max([prev_node_1.max_order, prev_node_2.max_order])

            foreach_node = prev_node_1 if prev_node_1.is_foreach() else prev_node_2
            other_node = prev_node_2 if prev_node_1.is_foreach() else prev_node_1

            self.recursive_predecessors = foreach_node.recursive_predecessors
            self.recursive_predecessors.update(other_node.recursive_predecessors)

            self.name_to_node = foreach_node.name_to_node
            for name in other_node.get_names():
                self.name_to_node[name] = other_node

        self.group = (nodes[0].get_device(), 0)

        self.origins = set()

    def mark_run(self):
        raise NotImplementedError

    def codegen(self):
        self.node.get_store_function()(self.node.make_loader()())

    def can_free(self):
        return NotImplementedError

    def is_foreach(self):
        return True

    def get_subkernel_nodes(self):
        """Returns a list of nodes which comprise the foreach kernel, operating on corresponding elements of our input lists.
        These nodes may be vertically fused."""
        return list(self.snodes)

    def get_nodes(self):
        """Returns all nodes contained in this kernel, unpacking fused nodes into their constituent scheduler nodes."""
        return list(itertools.chain(*[x.get_nodes() for x in self.snodes]))

    def get_first_name(self):
        return self.snodes[0].get_first_name()


def pick_loop_order(stride_lengths, sizes, priority_idx=()):
    """
    A heuristic to decide loop iteration orders.  This has not been well
    tuned and may be something we should autotune.
    """

    @functools.cmp_to_key
    def index_cmp(a, b):
        if sizes[a] == 1 or sizes[b] == 1:
            # 1-sizes don't matter, just move them to the end
            return cmp(sizes[a] == 1, sizes[b] == 1)

        stride_len_a = [sl[a] for sl in stride_lengths]
        stride_len_b = [sl[b] for sl in stride_lengths]

        # equivalent to
        # np.logical_or(stride_lengths[:, b] == 0, stride_lengths[:, a] < stride_lengths[:, b]).all()
        a_first = sum(
            sl_b == 0 or sl_a < sl_b for sl_a, sl_b in zip(stride_len_a, stride_len_b)
        )
        b_first = sum(
            sl_a == 0 or sl_b < sl_a for sl_a, sl_b in zip(stride_len_a, stride_len_b)
        )
        if a_first > b_first:
            return -1
        if b_first > a_first:
            return 1

        # otherwise contiguous
        return cmp(b, a)

    order = list(reversed(range(len(stride_lengths[0]))))
    if len(priority_idx) > 0:
        # if we have priority node, only use that node's order
        stride_lengths = [stride_lengths[pi] for pi in priority_idx]
    if config.pick_loop_orders:
        order.sort(key=index_cmp)
    return order


@dataclasses.dataclass
class NodeUser:
    node: BaseSchedulerNode
    can_inplace: bool = False

    def get_name(self):
        return self.node.get_name()


class Scheduler:
    @dynamo_timed
    def __init__(self, nodes):
        super().__init__()
        self.backends = {}
        self.fuse_cache = {}

        self.nodes = []
        self.available_buffer_names = {
            *V.graph.graph_inputs.keys(),
            *V.graph.constants.keys(),
        }

        self.nodes = [self.create_scheduler_node(n) for n in nodes]

        # some new constants could have been created above
        self.available_buffer_names.update(V.graph.constants.keys())
        for node in self.nodes:
            node.prune_deps()

        self.name_to_node = {n.get_name(): n for n in self.nodes}
        self.name_to_fused_node = None  # set in fuse_nods()

        # we handle mutation by renaming modified versions of the same
        # buffer in the dependency graph to prevent cycles.
        # mutation_renames: tracks the current name for a given buffer
        #                   (changed once per mutation)
        self.mutation_real_name = {}
        # mutation_real_name: maps back to the original name for codegen
        self.mutation_renames = {}

        self.compute_dependencies()
        self.topological_sort_schedule()
        self.compute_predecessors()
        self.dead_node_elimination()

        metrics.ir_nodes_pre_fusion += len(self.nodes)
        V.debug.ir_pre_fusion(self.nodes)
        self.num_orig_nodes = len(self.nodes)
        self.name_to_fused_node = {n.get_name(): n for n in self.nodes}
        self.create_foreach_nodes()
        self.topological_sort_schedule()
        self.fuse_nodes()
        self.compute_last_usage()
        V.debug.ir_post_fusion(self.nodes)
        V.debug.graph_diagram(self.nodes)
        self.debug_draw_graph()

        # used during codegen:
        self.current_device = None
        self.buffer_names_to_free = set()
        self.buffer_names_no_longer_needed = set()

        # fx graph node to the position it appears in the graph
        # for debug attribution
        self.origin_to_index = {}

        log.info("Number of scheduler nodes after fusion %d", len(self.nodes))

    def debug_draw_graph(self):
        """Generate an image of the graph for debugging"""
        if os.environ.get("INDUCTOR_WRITE_SCHEDULER_GRAPH", None) == "1":
            from .debug import draw_buffers

            draw_buffers(self.nodes, print_graph=True)

    def debug_print_nodes(self, label):
        if log.isEnabledFor(logging.INFO):
            log.info("%s:", label)
            for node in self.nodes:
                node.log_details()

    def create_scheduler_node(self, node):
        assert (
            node.origins is not None
        ), "All nodes passed to scheduling must have an origin"
        if node.is_no_op():
            return NopKernelSchedulerNode(self, node)
        elif isinstance(node, (ir.ComputedBuffer, ir.TemplateBuffer)):
            group_fn = self.get_backend(node.get_device()).group_fn
            return SchedulerNode(self, node, group_fn)
        elif isinstance(node, ir.ExternKernel):
            return ExternKernelSchedulerNode(self, node)
        else:
            raise NotImplementedError(node)

    def create_foreach_nodes(self):
        removed_node_names = set()
        fe_nodes = []
        for names in V.graph.lists.values():
            removed_node_names.update(names)
            fe_node = ForeachKernelSchedulerNode(
                self, [self.name_to_node[name] for name in names]
            )

            fe_nodes.append(fe_node)

            for name in names:
                self.name_to_fused_node[name] = fe_node

        self.nodes = [
            node for node in self.nodes if node.get_name() not in removed_node_names
        ] + fe_nodes

    def compute_dependencies(self):
        """
        Create dependency edges between nodes, handling aliasing and
        mutation properly.
        """
        name_to_users = collections.defaultdict(list)

        # handle aliasing by using python aliasing in name_to_users
        # if foo aliases bar then we will make name_to_users["foo"] point
        # to the same python list as name_to_users["bar"]
        for node1 in self.nodes:
            node1_name = node1.get_name()
            for node2_name in node1.get_aliases():
                if node1_name in name_to_users and node2_name in name_to_users:
                    # merge the two
                    list1 = name_to_users[node1_name]
                    list2 = name_to_users[node2_name]
                    combined = list1 + list2
                    for key in name_to_users.keys():
                        if name_to_users[key] is list1 or name_to_users[key] is list2:
                            name_to_users[key] = combined
                elif node1_name in name_to_users:
                    name_to_users[node2_name] = name_to_users[node1_name]
                else:
                    name_to_users[node1_name] = name_to_users[node2_name]

        def rename(n):
            if n in self.mutation_renames:
                return rename(self.mutation_renames[n])
            return n

        def dep_closure(node_name):
            reachable_names = {node_name}
            node = self.name_to_node[node_name]
            write_dep = list(node.read_writes.writes)[0]
            for read_dep in node.read_writes.reads:
                if (
                    read_dep.name in self.name_to_node
                    and read_dep.index == write_dep.index
                    and read_dep.size == write_dep.size
                ):
                    reachable_names.update(dep_closure(read_dep.name))
            return reachable_names

        def add_user(used_by_name, user_node, can_inplace=False):
            name_to_users[rename(used_by_name)].append(NodeUser(user_node, can_inplace))

        for node in self.nodes:
            # a node will mutate either 0 or 1 buffers
            for alt_name in node.get_mutations():
                alt_name = rename(alt_name)
                # this node must run after the prior writer
                add_user(alt_name, node)
                node.add_mutation_dep(StarDep(alt_name))
                for other_node in name_to_users[alt_name]:
                    # this node must run after all prior readers
                    other_name = rename(other_node.get_name())
                    known_dep_node_names = dep_closure(node.get_name())
                    if other_name not in known_dep_node_names:
                        # If this node already directly or indirectly depends on other_node,
                        # we don't need to insert an extra dep.
                        node.add_mutation_dep(WeakDep(other_name))
                        add_user(other_name, node)

            # add normal non-mutation dependencies
            for read in node.read_writes.reads:
                add_user(read.name, node, node.can_inplace(read))

            node.update_mutated_names(self.mutation_renames)

            # update our renaming scheme for the next iteration
            for alt_name in node.get_mutations():
                self.mutation_renames[rename(alt_name)] = node.get_name()
                self.mutation_renames[alt_name] = node.get_name()
                self.mutation_real_name[node.get_name()] = self.mutation_real_name.get(
                    alt_name, alt_name
                )

        # make sure outputs aren't dead-code-eliminated
        for node_name in V.graph.get_output_names():
            add_user(node_name, OutputNode(StarDep(node_name)))

        # make sure input mutation isn't dead-code-eliminated
        for name in self.mutation_renames:
            if name in V.graph.graph_inputs:
                add_user(name, OutputNode(StarDep(name)))
                V.graph.mutated_inputs.add(name)

        inp_names = {
            name: index for index, name in enumerate(V.graph.graph_inputs.keys())
        }
        V.graph.mutated_input_idxs = [
            inp_names[name] for name in V.graph.mutated_inputs
        ]

        # copy users information onto the nodes
        for node in self.nodes:
            node.set_users(name_to_users[node.get_name()])

        # populate inverse_users
        for node in self.nodes:
            for user in node.users:
                user.node.inverse_users.append(node)

    def dead_node_elimination(self):
        """
        Remove any nodes without users
        """
        again = True  # repeat until a fixed point
        while again:
            updated_nodes = []
            for node in self.nodes:
                if (
                    any(n.get_name() not in V.graph.removed_buffers for n in node.users)
                    or node.has_side_effects()
                ):
                    updated_nodes.append(node)
                else:
                    # dead code
                    log.debug("removed dead node: %s", node.get_name())
                    V.graph.removed_buffers.add(node.get_name())

            again = len(self.nodes) > len(updated_nodes)
            self.nodes = updated_nodes

    def topological_sort_schedule(self):
        """
        Ensure self.nodes is in topologically sorted order
        """
        seen = set()
        name_to_node = dict()
        result = []

        def visit(n):
            if n not in seen:
                seen.add(n)
                for dep in sorted(n.unmet_dependencies, key=lambda d: d.name):
                    visit(name_to_node[dep.name])
                result.append(n)

        for node in self.nodes:
            for name in node.get_names():
                name_to_node[name] = node
        for node in self.nodes:
            visit(node)
        self.nodes = result

    def compute_predecessors(self):
        """
        Populate each node.recursive_predecessors
        """
        # note self.nodes is topologically sorted
        name_to_predecessors = {}
        for node in self.nodes:
            recursive_predecessors = set()
            for dep in node.unmet_dependencies:
                recursive_predecessors.add(dep.name)
                recursive_predecessors |= name_to_predecessors[dep.name]
            name_to_predecessors[node.get_name()] = recursive_predecessors
            node.recursive_predecessors = recursive_predecessors

        for order, node in enumerate(self.nodes):
            node.min_order = order
            node.max_order = order

    def fuse_nodes(self):
        """
        Mutates self.nodes to combine nodes into FusedSchedulerNodes.
        """
        for _ in range(10):
            old_len = len(self.nodes)
            self.fuse_nodes_once()
            if len(self.nodes) == old_len:
                break

    def fuse_nodes_once(self):
        """
        Mutates self.nodes to combine nodes into FusedSchedulerNodes.

        This relies on two key functions to control the logic:
            - self.can_fuses(): checks if a fusion is legal
            - self.score_fusion(): assigns priority to a given fusion
        """
        fused_nodes = set(self.nodes)
        for node1, node2 in self.get_possible_fusions():
            node1 = self.name_to_fused_node[node1.get_first_name()]
            node2 = self.name_to_fused_node[node2.get_first_name()]
            if self.can_fuse(node1, node2) and not self.will_fusion_create_cycle(
                node1, node2
            ):
                node3 = fuse(node1, node2)
                fused_nodes.remove(node1)
                fused_nodes.remove(node2)
                fused_nodes.add(node3)
                self.name_to_fused_node.update(
                    {n.get_name(): node3 for n in node3.get_nodes()}
                )
        self.nodes = sorted(fused_nodes, key=lambda x: x.min_order)
        self.topological_sort_schedule()
        self.prune_redundant_deps()

    def prune_redundant_deps(self):
        for node in self.nodes:
            node.prune_redundant_deps(self.name_to_fused_node)

    def get_possible_fusions(self):
        """
        Helper to find all legal fusion opportunities, sorted by self.score_fusion()
        """
        possible_fusions = []
        seen = set()

        def check_all_pairs(nodes):
            for node1_index, node1 in enumerate(nodes):
                for node2 in nodes[node1_index + 1 :]:
                    key = (node1, node2)
                    if key in seen:
                        continue
                    seen.add(key)

                    if self.can_fuse(node1, node2):
                        possible_fusions.append(key)
                    elif (node2.is_template() or node2.is_foreach()) and self.can_fuse(
                        node2, node1
                    ):
                        # foreach fusions and epilogue fusions are order dependent
                        possible_fusions.append((node2, node1))

        buffer_names_grouping = collections.defaultdict(list)
        for node in self.nodes:
            for buf in node.used_buffer_names():
                buffer_names_grouping[buf].append(node)
        for node_grouping in buffer_names_grouping.values():
            check_all_pairs(node_grouping)

        if config.aggressive_fusion:
            group_grouping = collections.defaultdict(list)
            for node in self.nodes:
                group = getattr(node, "group", None)
                if group:
                    group_grouping[group].append(node)
            for node_grouping in group_grouping.values():
                check_all_pairs(node_grouping)

        return sorted(possible_fusions, key=self.score_fusion_key, reverse=True)

    def will_fusion_create_cycle(self, node1, node2):
        """Finds whether there's a path from src to dst caused indirectly by fusion"""

        def check(node):
            if isinstance(node, FusedSchedulerNode) and node not in visited:
                visited.add(node)
                cond0 = bool(combined_names & node.recursive_predecessors)

                if cond0:
                    return cond0

                names = node.get_names()
                shortcut = names.issubset(combined_predecessors)

                if shortcut:
                    return cond0
                else:
                    return any(
                        check(self.name_to_fused_node[n])
                        for n in node.recursive_predecessors - combined_predecessors
                    )
            return False

        visited = set()
        combined_names = node1.get_names() | node2.get_names()
        combined_predecessors = (
            node1.recursive_predecessors | node2.recursive_predecessors
        ) - combined_names
        return any(check(self.name_to_fused_node[n]) for n in combined_predecessors)

    def can_fusion_increase_peak_memory(
        self, node1: BaseSchedulerNode, node2: BaseSchedulerNode
    ):
        """
        This function prevents fusion for nodes that can increase memory
        footprint. This problem is more common in horizontal fusion, where nodes
        that are far apart in the original order get fused, lengthening the live
        intervals of tensors. This is very evident in models with activation
        checkpointing, where the recomputed nodes from different checkpointed
        regions get fused and significantly increase the memory footprint.

        The current attempt is a quick, possibly hacky, heuristic to prevent the
        fusion of nodes that are far away in the original order.

        A better but difficult to implement heursitic would be to use live
        intervals of the buffers, find region of peak pressure in the original
        program and prevent fusion that crosses that peak region. We might need
        special care or good approximation in this implementation, as fusion of
        node changes live intervals, and re-computing live intervals and peak
        memory after each fusion can introduce large compilation overhead.
        """
        proximity_score = max(
            abs(node1.min_order - node2.max_order),
            abs(node2.min_order - node1.max_order),
        )
        return proximity_score > 64

    def can_fuse(self, node1: BaseSchedulerNode, node2: BaseSchedulerNode):
        """
        Determine if it is possible to combine node1 and node2 into a
        single fused node.
        """

        if node1 is node2:
            return False
        if (
            isinstance(node1, (ExternKernelSchedulerNode, NopKernelSchedulerNode))
            and not node1.is_template()
        ):
            return False
        if (
            isinstance(node2, (ExternKernelSchedulerNode, NopKernelSchedulerNode))
            and not node2.is_template()
        ):
            return False

        if node1.is_foreach() or node2.is_foreach():
            return ForeachKernelSchedulerNode.can_fuse(node1, node2)

        if node2.get_names() & node1.recursive_predecessors:
            return False  # node2 must go before node1

        if node2.is_template():
            return False  # only epilogues
        if node1.is_template() and (
            node2.has_aliasing_or_mutation()
            or node2.is_reduction()
            or not config.epilogue_fusion
        ):
            return False

        device = node1.get_device()
        if device != node2.get_device():
            return False  # wrong device

        no_shared_data = self.score_fusion_memory(node1, node2) == 0
        if no_shared_data and (
            not config.aggressive_fusion or node1.is_reduction() or node2.is_reduction()
        ):
            return False  # heuristic not needed for correctness

        if (
            not node1.is_foreach()
            and not node2.is_foreach()
            and len(node1.get_nodes()) + len(node2.get_nodes()) > config.max_fusion_size
        ):
            return False  # heuristic not needed for correctness

        if node1.get_names() & node2.recursive_predecessors:
            # node2 depends on node1 outputs
            if not self.can_fuse_vertical(node1, node2):
                return False
            return self.get_backend(device).can_fuse_vertical(node1, node2)
        else:  # nodes don't depend on each other, but may have common reads
            if self.can_fusion_increase_peak_memory(node1, node2):
                return False
            return self.get_backend(device).can_fuse_horizontal(node1, node2)

    def can_fuse_vertical(self, node1, node2):
        """
        Check if it is legal to fuse a consumer (node2) into a producer (node1).

        We can fuse them if all the reads of node2 either match
        corresponding writes in node1, or are written by nodes that can
        be scheduled before the fusion of node1 and node2.
        """
        node1_names = node1.get_names()
        computed_deps = set()

        for rd in node2.unmet_dependencies:
            for cd in node1.read_writes.writes:
                # StarDep doesn't match MemoryDep, different indices don't match
                # However, broadcasting sometimes strips dimensions, and if that's the case
                # we still can match unmet dep
                # if there's indirect indexing, don't match it
                if (
                    rd.name == cd.name
                    and type(rd) == type(cd)
                    and not free_symbol_has(rd.index, "tmp")
                    and not free_symbol_has(cd.index, "tmp")
                    and rd.index == cd.index
                    and len(rd.size) >= len(cd.size)
                    and rd.size[: len(cd.size)] == cd.size
                ):
                    computed_deps.add(rd)

        remaining_deps = {dep.name for dep in node2.unmet_dependencies - computed_deps}
        if remaining_deps & node1_names:
            # MemoryDeps didn't match and read different locations of the same buffer.
            # Examples here include:
            #   - MemoryDep("foo", x) != MemoryDep("foo", x + 1)
            #   - MemoryDep("foo", x) != StarDep("foo")
            return False
        for name in remaining_deps:
            if node1_names & self.name_to_fused_node[name].recursive_predecessors:
                return False
        return True

    def score_fusion(self, node1: BaseSchedulerNode, node2: BaseSchedulerNode):
        """
        Assign a score (higher comes first) to the fusion of node1
        and node2.  When different fusions conflict with each other,
        this is the way we decide what order to run them in.

        Our current score is based on:
        - Estimate of the saved memory operations
        - Fusions closer together in original order
        """
        memory_score = self.score_fusion_memory(node1, node2)
        proximity_score = -max(
            abs(node1.min_order - node2.max_order),
            abs(node2.min_order - node1.max_order),
        )
        return (
            node1.is_template() == config.epilogue_fusion_first and memory_score > 0,
            node1.is_reduction() == node2.is_reduction() and memory_score > 0,
            memory_score,
            proximity_score,
        )

    def score_fusion_memory(self, node1, node2):
        """
        The first term in our fusion score that estimates number of saved memory operations.
        """
        common_memory_deps = (node1.read_writes.reads | node1.read_writes.writes) & (
            node2.read_writes.reads | node2.read_writes.writes
        )
        return sum(dep.numbytes_hint() for dep in common_memory_deps)

    def score_fusion_key(self, nodes):
        """
        Shim for list.sort(key=...)
        """
        node1, node2 = nodes
        return self.score_fusion(node1, node2)

    def compute_last_usage(self):
        """
        Populate node.last_usage recursively (also for the nodes within a FusedSchedulerNode)
        """

        future_used_buffers = set()
        for node_name in V.graph.get_output_names():
            future_used_buffers.add(node_name)

        for node in reversed(self.nodes):
            node.set_last_usage(future_used_buffers, self.mutation_real_name)
            future_used_buffers.update(node.last_usage)

    def free_buffers(self):
        """Free any buffers that are no longer needed"""
        for name in sorted(
            self.buffer_names_to_free
            - V.graph.removed_buffers
            - V.graph.wrapper_code.freed
        ):
            if name in self.name_to_node:
                node = self.name_to_node[name]
                if node.can_free():
                    V.graph.wrapper_code.codegen_free(node.node)
            elif name in V.graph.graph_inputs:
                storage = V.graph.graph_inputs[name].data
                assert storage.is_input_buffer()
                V.graph.wrapper_code.codegen_free(storage.data)

        self.buffer_names_to_free.clear()

    def remove_kernel_local_buffers(self):
        """
        Any buffers that are both created and have a last use in the
        same kernel can be removed.
        """

        names_to_remove = (
            V.kernel.store_buffer_names & self.buffer_names_no_longer_needed
        )

        def remove_filter(n):
            return (
                n not in V.kernel.must_keep_buffers
                and n not in V.kernel.args.input_buffers
                and n not in self.mutation_renames
                and n not in self.mutation_real_name
            )

        names_to_remove = list(filter(remove_filter, names_to_remove))

        for name in names_to_remove:
            if name in V.kernel.args.inplace_buffers:
                buf = V.kernel.args.inplace_buffers[name]
                if isinstance(buf, str) and buf.startswith("REMOVED"):
                    continue
                remove = all(n in names_to_remove for n in buf.other_names)
                if remove:
                    self.remove_inplace_buffer(name)
                V.graph.inplaced_to_remove.add(name)
            else:
                self.remove_buffer(name)

    def remove_buffer(self, name):
        # Assign a special value instead of deleting the entry
        # because we still rely on output_buffers's length to
        # generate unique arg name.
        log.debug("remove_buffer(%r)", name)
        V.kernel.args.output_buffers[name] = "REMOVED"
        V.graph.removed_buffers.add(name)

    def remove_inplace_buffer(self, name):
        log.debug("removing_inplace_buffer(%r)", name)
        inner_name = V.kernel.args.inplace_buffers[name].inner_name
        V.kernel.args.inplace_buffers[name] = inner_name.replace(
            "in_out_ptr", "REMOVED"
        )
        V.graph.removed_buffers.add(name)

    def flush(self):
        for backend in self.backends.values():
            backend.flush()
        self.free_buffers()

    def codegen_extern_call(self, scheduler_node: ExternKernelSchedulerNode):
        assert isinstance(scheduler_node, ExternKernelSchedulerNode)
        scheduler_node.allocate()
        node = scheduler_node.node
        node.codegen(V.graph.wrapper_code)
        self.free_buffers()

    def create_backend(self, device: torch.device):
        assert (
            device.type != "cuda" or device.index is not None
        ), f"{device} should have been normalized in lowering"
        V.graph.device_types.add(device.type)
        V.graph.add_device_idx(device.index)

        device_scheduling = get_scheduling_for_device(device.type)
        if device_scheduling is None:
            raise RuntimeError(f"Unsupported device type: {device.type}")

        if device.type == "cuda" and not has_triton():
            device_props = torch.cuda.get_device_properties(device)
            if device_props.major < 7:
                raise RuntimeError(
                    f"Found {device_props.name} which is too old to be supported by the triton GPU compiler, which is used as the backend. Triton only supports devices of CUDA Capability >= 7.0, but your device is of CUDA capability {device_props.major}.{device_props.minor}"  # noqa: B950
                )
            else:
                raise RuntimeError(
                    "Cannot find a working triton installation. More information on installing Triton can be found at https://github.com/openai/triton"  # noqa: B950
                )

        return device_scheduling(self)

    def get_backend(self, device: torch.device):
        if device not in self.backends:
            self.backends[device] = self.create_backend(device)
        return self.backends[device]

    def enter_context(self, node):
        def get_order(n):
            if n not in self.origin_to_index:
                self.origin_to_index.update({n: i for i, n in enumerate(n.graph.nodes)})
            return self.origin_to_index[n]

        origins = [(get_order(e), e) for n in node.get_nodes() for e in n.node.origins]
        if origins:
            _, last = max(origins)
            V.graph.wrapper_code.enter_context(last)

    @dynamo_timed
    def codegen(self):
        for node in self.nodes:
            self.enter_context(node)
            self.buffer_names_no_longer_needed.update(node.last_usage)

            if not isinstance(node, NopKernelSchedulerNode):
                device = node.get_device()
                if (
                    device != self.current_device
                    or node.is_extern()
                    or node.is_template()
                ):
                    self.flush()
                if device != self.current_device:
                    if device.type == "cuda":
                        if self.current_device and self.current_device.type == "cuda":
                            V.graph.wrapper_code.codegen_device_guard_exit()
                        assert device.index is not None, "device should have an index"
                        V.graph.wrapper_code.codegen_device_guard_enter(device.index)
                    elif self.current_device and self.current_device.type == "cuda":
                        V.graph.wrapper_code.codegen_device_guard_exit()
                    self.current_device = device

            self.buffer_names_to_free.update(node.last_usage)

            if node.is_template():
                node, *epilogue = node.get_nodes()
                self.get_backend(device).codegen_template(node, epilogue)
            elif node.is_extern():
                # Insert marker info
                op_info = get_origin_op_info([node], config.triton.descriptive_names)
                V.graph.wrapper_code.writeline(op_info)
                self.codegen_extern_call(node)
            elif node.is_foreach():
                self.get_backend(device).codegen_foreach(node)
            elif isinstance(node, (FusedSchedulerNode, SchedulerNode)):
                self.get_backend(device).codegen_nodes(node.get_nodes())
            else:
                assert isinstance(node, NopKernelSchedulerNode)
                node.allocate()

            if config.triton.debug_sync_kernel:
                self.get_backend(device).codegen_sync()

            self.available_buffer_names.update(node.get_names())

        self.flush()


class BaseScheduling:
    def can_fuse_vertical(self, node1: BaseSchedulerNode, node2: BaseSchedulerNode):
        """
        Check whether node1 and node2 can be vertically fused or not.
        """
        raise NotImplementedError()

    def can_fuse_horizontal(self, node1: BaseSchedulerNode, node2: BaseSchedulerNode):
        """
        Check whether node1 and node2 can be horizontally fused or not.
        """
        raise NotImplementedError()

    def group_fn(self, sizes):
        """
        Process the iteration sizes in case a transformation needs to be applied.
        """
        raise NotImplementedError()

    def codegen_template(
        self, template_node: BaseSchedulerNode, epilogue_nodes: List[BaseSchedulerNode]
    ):
        """
        Given a template node, generate a kernel.

        This function is only available for triton now. If the third-party backend behaves as a sub-class
        of TritonScheduling, it can override it or reuse it.
        """
        raise NotImplementedError()

    def codegen_nodes(self, nodes: List[BaseSchedulerNode]):
        """
        Generate a kernel given a list of pre-fused nodes.
        """
        raise NotImplementedError()

    def codegen_sync(self):
        """
        Generate synchronization code for the kernel. This method depends on the hardware characteristics.
        """
        raise NotImplementedError()

    def flush(self):
        """
        Flush the generated kernel and python wrapper code to the source code file.
        """
        raise NotImplementedError()<|MERGE_RESOLUTION|>--- conflicted
+++ resolved
@@ -18,9 +18,6 @@
 from .dependencies import StarDep, WeakDep
 from .ir import ComputedBuffer
 from .sizevars import SimplifyIndexing
-<<<<<<< HEAD
-from .utils import cache_on_self, cmp, free_symbol_has, get_origin_op_info, has_triton
-=======
 from .utils import (
     cache_on_self,
     cmp,
@@ -28,10 +25,10 @@
     get_device_tflops,
     get_dtype_size,
     get_gpu_dram_gbps,
+    get_origin_op_info,
     has_triton,
     sympy_product,
 )
->>>>>>> 3c841163
 from .virtualized import V
 
 
