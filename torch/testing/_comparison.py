--- conflicted
+++ resolved
@@ -1,13 +1,8 @@
 import abc
 import cmath
 import collections.abc
-<<<<<<< HEAD
 import contextlib
-from typing import NamedTuple, Callable, Sequence, List, Union, Optional, Type, Tuple, Any, cast, Collection
-=======
-from typing import NoReturn, Callable, Sequence, List, Union, Optional, Type, Tuple, Any
-import contextlib
->>>>>>> 56ec9645
+from typing import NoReturn, Callable, Sequence, List, Union, Optional, Type, Tuple, Any, Collection
 
 import torch
 
@@ -23,6 +18,7 @@
 
 class ErrorMeta(Exception):
     """Internal testing exception that makes that carries error meta data."""
+
     def __init__(self, type: Type[Exception], msg: str, *, id: Tuple[Any, ...] = ()) -> None:
         super().__init__(
             "If you are a user and see this message during normal operation "
@@ -290,38 +286,11 @@
         if not all(isinstance(input, cls) for input in inputs):
             raise UnsupportedInputs()
 
-<<<<<<< HEAD
         if not_cls and any(isinstance(input, not_cls) for input in inputs):
             raise UnsupportedInputs()
 
-    @staticmethod
-    def _apply_unary(
-        fn: Callable[[Any], Union[Any, Tuple[Optional[ErrorMeta], Any]]],
-        *inputs: Any,
-        id: Tuple[Any, ...] = (),
-    ) -> Tuple[Optional[ErrorMeta], Optional[Tuple[Any, ...]]]:
-        """Applies a unary function to a set of inputs.
-
-        .. note::
-
-            This method works similiar to a list comprehension with additional handling for :class:`ErrorMeta`.
-
-        Args:
-            fn (): Should return :class:`ErrorMeta` or ``None`` as first return value and possible other return values
-                after it.
-            *inputs (Any): Inputs.
-            id (Tuple[Any, ...]): Optional ID to attach to an :class:`ErrorMeta` in case one is returned by ``fn``.
-
-        .. note::
-
-            The two outputs of this function are orthogonal, i.e. if the first is ``None`` the second will be valid and
-            vice versa. If an expected error happens, it will be returned as :class:`ErrorMeta` as the first return
-            value. Possible scenarios are listed in the ``Raises`` section, although no error will be raised. If the
-            function executes normally, the second return value is described in the ``Returns`` section.
-=======
     def _make_error_meta(self, type: Type[Exception], msg: str, *, id: Tuple[Any, ...] = ()) -> ErrorMeta:
         """Makes an :class:`ErrorMeta` from a given exception type and message and the stored id.
->>>>>>> 56ec9645
 
         If ``type`` is an :class:`AssertionError` and a ``msg`` was supplied during instantiation, this will override
         the passed ``msg``.
@@ -362,6 +331,7 @@
 
 class NonePair(Pair):
     """Pair for ``None`` inputs."""
+
     def __init__(self, actual: Any, expected: Any, **other_parameters: Any) -> None:
         if not (actual is None or expected is None):
             raise UnsupportedInputs()
@@ -391,20 +361,12 @@
         cls: List[Type] = [bool]
         if NUMPY_AVAILABLE:
             cls.append(np.bool_)
-<<<<<<< HEAD
         return tuple(cls)
 
     def _process_inputs(self, actual: Any, expected: Any, *, id: Tuple[Any, ...]) -> Tuple[bool, bool]:
         self._check_inputs_isinstance(actual, expected, cls=self._supported_types)
-        error_meta, bools = self._apply_unary(self._to_bool, actual, expected, id=id)
-        if error_meta:
-            raise UnsupportedInputs(error_meta)
-        return cast(Tuple[bool, bool], bools)
-=======
-        self._check_inputs_isinstance(actual, expected, cls=tuple(cls))
         actual, expected = [self._to_bool(bool_like, id=id) for bool_like in (actual, expected)]
         return actual, expected
->>>>>>> 56ec9645
 
     def _to_bool(self, bool_like: Any, *, id: Tuple[Any, ...]) -> bool:
         if isinstance(bool_like, bool):
@@ -486,20 +448,12 @@
     def _process_inputs(
         self, actual: Any, expected: Any, *, id: Tuple[Any, ...]
     ) -> Tuple[Union[int, float, complex], Union[int, float, complex]]:
-<<<<<<< HEAD
-        self._check_inputs_isinstance(actual, expected, cls=self._supported_types, not_cls=bool)
-        error_meta, numbers = self._apply_unary(self._to_number, actual, expected, id=id)
-        if error_meta:
-            raise UnsupportedInputs(error_meta)
-        return cast(Tuple[Union[int, float, complex], Union[int, float, complex]], numbers)
-=======
         number_types = list(self._NUMBER_TYPES)
         if NUMPY_AVAILABLE:
             number_types.append(np.number)
-        self._check_inputs_isinstance(actual, expected, cls=tuple(number_types))
+        self._check_inputs_isinstance(actual, expected, cls=self._supported_types)
         actual, expected = [self._to_number(number_like, id=id) for number_like in (actual, expected)]
         return actual, expected
->>>>>>> 56ec9645
 
     def _to_number(self, number_like: Any, *, id: Tuple[Any, ...]) -> Union[int, float, complex]:
         if NUMPY_AVAILABLE and isinstance(number_like, np.number):
@@ -918,26 +872,18 @@
 
         pairs = []
         for idx in range(actual_len):
-<<<<<<< HEAD
-            error_meta, partial_pairs = originate_pairs(
-                actual[idx],
-                expected[idx],
-                pair_types=pair_types,
-                sequence_types=sequence_types,
-                mapping_types=mapping_types,
-                id=(*id, idx),
-                **options,
+            pairs.extend(
+                originate_pairs(
+                    actual[idx],
+                    expected[idx],
+                    pair_types=pair_types,
+                    sequence_types=sequence_types,
+                    mapping_types=mapping_types,
+                    id=(*id, idx),
+                    **options,
+                )
             )
-            if error_meta:
-                return error_meta, None
-
-            pairs.extend(cast(List[Pair], partial_pairs))
-
-        return None, pairs
-=======
-            pairs.extend(originate_pairs(actual[idx], expected[idx], pair_types=pair_types, id=(*id, idx), **options))
         return pairs
->>>>>>> 56ec9645
 
     elif isinstance(actual, mapping_types) and isinstance(expected, mapping_types):
         actual_keys = set(actual.keys())
@@ -955,34 +901,25 @@
                 id=id,
             )
 
-<<<<<<< HEAD
         keys: Collection = actual_keys
         # Since the origination aborts after the first failure, we try to be deterministic
         with contextlib.suppress(Exception):
             keys = sorted(keys)
 
+        pairs = []
         for key in keys:
-            error_meta, partial_pairs = originate_pairs(
-                actual[key],
-                expected[key],
-                pair_types=pair_types,
-                sequence_types=sequence_types,
-                mapping_types=mapping_types,
-                id=(*id, key),
-                **options,
+            pairs.extend(
+                originate_pairs(
+                    actual[key],
+                    expected[key],
+                    pair_types=pair_types,
+                    sequence_types=sequence_types,
+                    mapping_types=mapping_types,
+                    id=(*id, key),
+                    **options,
+                )
             )
-            if error_meta:
-                return error_meta, None
-
-            pairs.extend(cast(List[Pair], partial_pairs))
-
-        return None, pairs
-=======
-        pairs = []
-        for key in sorted(actual_keys):
-            pairs.extend(originate_pairs(actual[key], expected[key], pair_types=pair_types, id=(*id, key), **options))
         return pairs
->>>>>>> 56ec9645
 
     else:
         for pair_type in pair_types:
@@ -1022,18 +959,17 @@
     # Hide this function from `pytest`'s traceback
     __tracebackhide__ = True
 
-<<<<<<< HEAD
-    error_meta, pairs = originate_pairs(
-        actual, expected, pair_types=pair_types, sequence_types=sequence_types, mapping_types=mapping_types, **options
-    )
-    if error_meta:
-        raise error_meta.to_error()
-=======
     try:
-        pairs = originate_pairs(actual, expected, pair_types=pair_types, **options)
+        pairs = originate_pairs(
+            actual,
+            expected,
+            pair_types=pair_types,
+            sequence_types=sequence_types,
+            mapping_types=mapping_types,
+            **options,
+        )
     except ErrorMeta as error_meta:
         raise error_meta.to_error() from error_meta
->>>>>>> 56ec9645
 
     error_metas: List[ErrorMeta] = []
     for pair in pairs:
