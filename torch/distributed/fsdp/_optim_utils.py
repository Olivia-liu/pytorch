--- conflicted
+++ resolved
@@ -1619,7 +1619,6 @@
             fsdp_param_info, gathered_state_info, input_states, shard_state, to_save
         )
     if to_save:
-<<<<<<< HEAD
         for key, idx in fsdp_param_info.param_indices.items():
             if key in output_states:
                 continue
@@ -1633,9 +1632,6 @@
                 "the output_states doesn't have the param keys "
                 f"{sorted(list(output_states.keys()))}."
             )
-=======
-        assert set(output_states.keys()) == set(fsdp_param_info.param_indices.keys())
->>>>>>> c487f1ed
         return output_states
     else:
         return {}
@@ -1692,7 +1688,6 @@
     for _all_states in all_states.values():
         fqn = next(iter(_all_states.keys()))
         fsdp_param_info = fqn_to_fsdp_param_info[fqn]
-<<<<<<< HEAD
         assert len(fsdp_param_info.param_requires_grad) > 0, (
             "With use_orig_params, FSDPParamInfo should have requires_grad "
             "information. However, the length is zero."
@@ -1709,9 +1704,6 @@
                 "the optimizer does not have the param keys "
                 f"{sorted(list(_all_states.keys()))}."
             )
-=======
-        assert set(fsdp_param_info.param_indices.keys()) == set(_all_states.keys())
->>>>>>> c487f1ed
         fsdp_osd_state.update(
             _gather_all_orig_param_state(
                 fsdp_param_info,
