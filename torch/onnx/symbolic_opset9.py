"""This file exports ONNX ops for opset 9.

Opset 9 is supported by ONNX release 1.4.1
release on 01/23/19
"""

import functools
import math
import sys
import warnings
from typing import Callable, List, Optional, Sequence, Tuple, Union

import torch
import torch._C._onnx as _C_onnx
import torch.nn.modules.utils
import torch.onnx
from torch import _C

# Monkey-patch graph manipulation methods on Graph, used for the ONNX symbolics
from torch.onnx import (  # noqa: F401
    _constants,
    _patch_torch,
    _type_utils,
    errors,
    symbolic_helper,
)
from torch.onnx._globals import GLOBALS
from torch.onnx._internal import _beartype, jit_utils, registration
from torch.types import Number

# EDITING THIS FILE? READ THIS FIRST!
# see Note [Edit Symbolic Files] in README.md

__all__ = [
    "abs",
    "acos",
    "add",
    "addcmul",
    "addmm",
    "alias",
    "amax",
    "amin",
    "aminmax",
    "arange",
    "argmax",
    "argmin",
    "as_strided",
    "as_tensor",
    "asin",
    "atan",
    "baddbmm",
    "batch_norm",
    "bernoulli",
    "bitwise_not",
    "bmm",
    "broadcast_tensors",
    "bucketize",
    "cat",
    "cdist",
    "ceil",
    "clamp_max",
    "clamp_min",
    "clamp",
    "clone",
    "constant_pad_nd",
    "contiguous",
    "conv_tbc",
    "conv_transpose1d",
    "conv_transpose2d",
    "conv_transpose3d",
    "conv1d",
    "conv2d",
    "conv3d",
    "convolution",
    "cos",
    "cosine_similarity",
    "cross",
    "cumsum",
    "detach",
    "dim",
    "div",
    "dot",
    "dropout",
    "elu",
    "embedding_bag",
    "embedding",
    "empty_like",
    "empty",
    "eq",
    "erf",
    "exp",
    "expand_as",
    "expand",
    "eye",
    "fill",
    "flatten",
    "floor_divide",
    "floor",
    "floordiv",
    "frobenius_norm",
    "full_like",
    "full",
    "gather",
    "ge",
    "gelu",
    "get_pool_ceil_padding",
    "glu",
    "group_norm",
    "gt",
    "hann_window",
    "hardshrink",
    "hardsigmoid",
    "hardswish",
    "hardtanh",
    "index_add",
    "index_copy",
    "index_fill",
    "index_put",
    "index_select",
    "index",
    "instance_norm",
    "is_floating_point",
    "is_pinned",
    "isnan",
    "item",
    "kl_div",
    "layer_norm",
    "le",
    "leaky_relu",
    "lerp",
    "lift",
    "linalg_cross",
    "linalg_matrix_norm",
    "linalg_norm",
    "linalg_vector_norm",
    "linear",
    "linspace",
    "log_sigmoid",
    "log_softmax",
    "log",
    "log10",
    "log1p",
    "log2",
    "logical_and",
    "logical_or",
    "logical_xor",
    "logsumexp",
    "lstm_cell",
    "lstm",
    "lt",
    "masked_fill",
    "matmul",
    "max_pool1d_with_indices",
    "max_pool2d_with_indices",
    "max_pool3d_with_indices",
    "max",
    "maximum",
    "meshgrid",
    "min",
    "minimum",
    "mish",
    "mm",
    "movedim",
    "mul",
    "multinomial",
    "mv",
    "narrow",
    "native_layer_norm",
    "ne",
    "neg",
    "new_empty",
    "new_full",
    "new_ones",
    "new_zeros",
    "nonzero_numpy",
    "nonzero",
    "norm",
    "numel",
    "numpy_T",
    "one_hot",
    "ones_like",
    "ones",
    "onnx_placeholder",
    "overload_by_arg_count",
    "pad",
    "pairwise_distance",
    "permute",
    "pixel_shuffle",
    "pixel_unshuffle",
    "pow",
    "prelu",
    "prim_constant_chunk",
    "prim_constant_split",
    "prim_constant",
    "prim_data",
    "prim_device",
    "prim_dtype",
    "prim_if",
    "prim_layout",
    "prim_list_construct",
    "prim_list_unpack",
    "prim_loop",
    "prim_max",
    "prim_min",
    "prim_shape",
    "prim_tolist",
    "prim_tuple_construct",
    "prim_unchecked_cast",
    "prim_uninitialized",
    "rand_like",
    "rand",
    "randn_like",
    "randn",
    "reciprocal",
    "reflection_pad",
    "relu",
    "relu6",
    "remainder",
    "repeat_interleave",
    "repeat",
    "replication_pad",
    "reshape_as",
    "reshape",
    "roll",
    "rrelu",
    "rsqrt",
    "rsub",
    "scalar_tensor",
    "scatter_add",
    "scatter",
    "select",
    "selu",
    "sigmoid",
    "sign",
    "silu",
    "sin",
    "size",
    "slice",
    "softmax",
    "softplus",
    "softshrink",
    "sort",
    "split_with_sizes",
    "split",
    "sqrt",
    "square",
    "squeeze",
    "stack",
    "std_mean",
    "std",
    "sub",
    "t",
    "take",
    "tan",
    "tanh",
    "tanhshrink",
    "tensor",
    "threshold",
    "to",
    "topk",
    "transpose",
    "true_divide",
    "type_as",
    "unbind",
    "unfold",
    "unsafe_chunk",
    "unsafe_split_with_sizes",
    "unsafe_split",
    "unsqueeze",
    "unused",
    "var_mean",
    "var",
    "view_as",
    "view",
    "where",
    "wrap_logical_op_with_cast_to",
    "wrap_logical_op_with_negation",
    "zeros_like",
    "zeros",
]


_INT64_MAX = 9223372036854775807
_onnx_symbolic = functools.partial(registration.onnx_symbolic, opset=9)


def _apply_params(*args, **kwargs):
    """Returns a decorator that calls the decorated (higher-order) function with the given parameters."""

    def _apply(fn):
        return fn(*args, **kwargs)

    return _apply


def _export(name: str):
    """Exports the function in the current global namespace."""

    def wrapper(func):
        globals()[name] = func
        __all__.append(name)
        return func

    return wrapper


@_beartype.beartype
def unused(g):
    """Represents "missing" optional inputs."""
    n = g.op("prim::Constant")
    n.setType(_C.OptionalType.ofTensor())
    return n


@_onnx_symbolic("aten::_shape_as_tensor")
@_beartype.beartype
def _shape_as_tensor(g, input):
    return g.op("Shape", input)


@_onnx_symbolic("aten::_reshape_from_tensor")
@_beartype.beartype
def _reshape_from_tensor(g, input, shape):
    if isinstance(shape, list):
        shape = g.op("Concat", *shape, axis_i=0)
    return reshape(g, input, shape)


@_onnx_symbolic("aten::reshape")
@symbolic_helper.quantized_args(True)
@_beartype.beartype
def reshape(g, self, shape):
    return symbolic_helper._reshape_helper(g, self, shape)


@_onnx_symbolic("aten::reshape_as")
@symbolic_helper.quantized_args(True)
@_beartype.beartype
def reshape_as(g, self, other):
    shape = g.op("Shape", other)
    return reshape(g, self, shape)


@_onnx_symbolic("aten::add")
@_beartype.beartype
def add(g, self, other, alpha=None):
    if symbolic_helper._is_value(self) and symbolic_helper._is_tensor_list(self):
        return symbolic_helper._onnx_opset_unsupported_detailed(
            "Add", 9, 11, "Add between list of tensors not supported", self
        )
    if alpha and symbolic_helper._scalar(symbolic_helper._maybe_get_scalar(alpha)) != 1:
        other = g.op("Mul", other, alpha)
    return g.op("Add", self, other)


@_onnx_symbolic("aten::sub")
@_beartype.beartype
def sub(g, self, other, alpha=None):
    if alpha and symbolic_helper._scalar(symbolic_helper._maybe_get_scalar(alpha)) != 1:
        other = g.op("Mul", other, alpha)
    return g.op("Sub", self, other)


@_onnx_symbolic("aten::rsub")
@_beartype.beartype
def rsub(g, self, other, alpha=None):
    return sub(g, other, self, alpha=alpha)


@_onnx_symbolic("aten::mul")
@_beartype.beartype
def mul(g, self, other):
    if symbolic_helper._is_bool(self) and symbolic_helper._is_bool(other):
        # ONNX Mul doesn't support Boolean, so use And as an equivalent operator.
        return g.op("And", self, other)
    else:
        return g.op("Mul", self, other)


@_onnx_symbolic("aten::div")
@_beartype.beartype
def div(g, self, other, *args):
    if len(args) == 0:
        return true_divide(g, self, other)
    else:
        return _div_rounding_mode(g, self, other, *args)


@_onnx_symbolic("aten::addcmul")
@symbolic_helper.parse_args("v", "v", "v", "f")
@_beartype.beartype
def addcmul(g, self, tensor1, tensor2, value=1.0):
    value_tens = g.op("Constant", value_t=torch.tensor([value]))
    return add(g, self, mul(g, mul(g, tensor1, tensor2), value_tens))


@symbolic_helper.parse_args("v", "v", "s")
@_beartype.beartype
def _div_rounding_mode(g, self, other, rounding_mode):
    if rounding_mode is None:
        return true_divide(g, self, other)
    elif rounding_mode == "floor":
        return _floor_divide(g, self, other)
    elif rounding_mode == "trunc":
        return _trunc_divide(g, self, other)
    else:
        raise errors.SymbolicValueError(
            f'Unsupported rounding mode: "{rounding_mode}". Expected None, "floor" or "trunc"',
            self,
        )


@_beartype.beartype
def _trunc_divide(g, self, other):
    out = g.op("Div", self, other)
    # the correct operation is truncate, which is not supported in ONNX,
    # we cannot call floor since it will behave differently for negative numbers
    # (eg. -0.1 should become -0 )
    # - if scalar_type information are not available, assume that
    # we need to call floor (treat as float)
    out = g.op("Cast", out, to_i=_C_onnx.TensorProtoDataType.INT64)

    # Matching PyTorch's behavior:
    # - if self is fp the output's type is self's type
    # - if self is not fp and other is fp, the output is of type "Float"
    # - self is not fp and other is not fp, the output's type is self's output type
    # - the output type defaults to Float
    scalar_type = self.type().scalarType()

    if scalar_type is not None:
        if (
            not symbolic_helper._is_fp(self)
            and other.type().scalarType() is not None
            and symbolic_helper._is_fp(other)
        ):
            out = g.op("Cast", out, to_i=_C_onnx.TensorProtoDataType.FLOAT)
        else:
            out = g.op(
                "Cast",
                out,
                to_i=_type_utils.JitScalarType.from_name(scalar_type).onnx_type(),
            )
    else:
        out = g.op("Cast", out, to_i=_C_onnx.TensorProtoDataType.FLOAT)
    return out


@_beartype.beartype
def _floor_divide(g, self, other):
    if symbolic_helper._is_fp(self) or symbolic_helper._is_fp(other):
        out = true_divide(g, self, other)
        return g.op("Floor", out)
    else:
        # Integer division does trunction rounding
        div = g.op("Div", self, other)
        # Division is negative if: self < 0 != other < 0
        zero = g.op("Constant", value_t=torch.tensor(0, dtype=torch.int64))
        negative = g.op(
            "Xor",
            symbolic_helper._lt_helper(g, self, zero),
            symbolic_helper._lt_helper(g, other, zero),
        )

        # For negative numbers with self % other != 0, subtract 1 to round down instead of up
        mod = g.op("Sub", self, g.op("Mul", div, other))
        fixup_mask = g.op("And", negative, g.op("Not", g.op("Equal", mod, zero)))

        one = g.op("Constant", value_t=torch.tensor(1, dtype=torch.int64))
        fixup = g.op("Mul", fixup_mask, one)
        return g.op("Sub", div, fixup)


@_onnx_symbolic("aten::floor_divide")
@_beartype.beartype
def floor_divide(g, self, other):
    # Deprecated behavior, floor_divide actually truncates
    return _trunc_divide(g, self, other)


@_onnx_symbolic("aten::floordiv")
@_beartype.beartype
def floordiv(g, self, other):
    return floor_divide(g, self, other)


@_onnx_symbolic("aten::true_divide")
@_beartype.beartype
def true_divide(g, self, other):
    """Division where both inputs are cast to floating types

    If both inputs are floating, performs div as usual
    If only one input is a floating type, the other input is cast to its type
    If neither input is a floating type, both inputs are cast to the default scalar type
    """

    # Case 1: either values are floating
    # Performs div as usual.
    # Implicit casting will be handled in scalar type analysis pass.
    if symbolic_helper._is_fp(self) or symbolic_helper._is_fp(other):
        return g.op("Div", self, other)

    # Case 2: neither is floating
    # Casts both inputs to the default scalar type
    scalar_type = torch.get_default_dtype()
    onnx_scalar_type = _C_onnx.TensorProtoDataType.FLOAT
    assert scalar_type is torch.float or scalar_type is torch.double
    if torch.get_default_dtype() is torch.double:
        onnx_scalar_type = _C_onnx.TensorProtoDataType.DOUBLE

    self = g.op("Cast", self, to_i=onnx_scalar_type)
    other = g.op("Cast", other, to_i=onnx_scalar_type)
    return g.op("Div", self, other)


@_onnx_symbolic("aten::reciprocal")
@_beartype.beartype
def reciprocal(g, self):
    # torch.reciprocal implicitly casts to float, so we do the same.
    if not symbolic_helper._is_fp(self):
        self = g.op("Cast", self, to_i=_C_onnx.TensorProtoDataType.FLOAT)
    return g.op("Reciprocal", self)


@_onnx_symbolic("aten::cat")
@symbolic_helper.parse_args("v", "i")
@_beartype.beartype
def cat(g, tensor_list, dim):
    tensors = symbolic_helper._unpack_list(tensor_list)
    return g.op("Concat", *tensors, axis_i=dim)


@_onnx_symbolic("aten::stack")
@symbolic_helper.parse_args("v", "i")
@_beartype.beartype
def stack(g, tensor_list, dim):
    unsqueezed = [
        symbolic_helper._unsqueeze_helper(g, t, [dim])
        for t in symbolic_helper._unpack_list(tensor_list)
    ]
    return g.op("Concat", *unsqueezed, axis_i=dim)


@_onnx_symbolic("aten::list")
@_beartype.beartype
def _list(g, self):
    return self


@_onnx_symbolic("aten::mm")
@_beartype.beartype
def mm(g, self, other):
    # Create a dummy C tensor. Only needed for API purposes, the value is
    # since beta = 0
    C = g.op("Constant", value_t=torch.tensor([1]))
    return g.op("Gemm", self, other, C, beta_f=0.0, alpha_f=1.0)


@_onnx_symbolic("aten::bmm")
@_beartype.beartype
def bmm(g, self, other):
    return g.op("MatMul", self, other)


@_onnx_symbolic("aten::matmul")
@_beartype.beartype
def matmul(g, self, other):
    return g.op("MatMul", self, other)


@_onnx_symbolic("aten::addmm")
@symbolic_helper.parse_args("v", "v", "v", "t", "t")
@_beartype.beartype
def addmm(g, self, mat1, mat2, beta, alpha):
    dtype = None
    self_dtype = symbolic_helper._try_get_scalar_type(self)
    mat1_dtype = symbolic_helper._try_get_scalar_type(mat1)
    mat2_dtype = symbolic_helper._try_get_scalar_type(mat2)
    if self_dtype is not None:
        dtype = self_dtype
    elif mat1_dtype is not None:
        dtype = mat1_dtype
    elif mat2_dtype is not None:
        dtype = mat2_dtype

    mat1_rank = symbolic_helper._get_tensor_rank(mat1)
    mat2_rank = symbolic_helper._get_tensor_rank(mat2)

    def is_not_none_and(v, u):
        return v is not None and v != u

    if dtype is not None and (
        is_not_none_and(mat1_rank, 2) or is_not_none_and(mat2_rank, 2)
    ):
        scalar_type = _type_utils.JitScalarType.from_name(dtype)

        res1 = g.op("MatMul", mat1, mat2)
        res2 = self

        alpha = symbolic_helper._scalar(alpha)
        beta = symbolic_helper._scalar(beta)

        if alpha != 1:
            alpha = g.op(
                "Constant", value_t=torch.tensor(alpha, dtype=scalar_type.dtype())
            )
            res1 = g.op("Mul", res1, alpha)
        if beta != 1:
            beta = g.op(
                "Constant",
                value_t=torch.tensor(
                    symbolic_helper._scalar(beta), dtype=scalar_type.dtype()
                ),
            )
            res2 = g.op("Mul", res2, beta)

        return g.op("Add", res1, res2)

    return g.op(
        "Gemm",
        mat1,
        mat2,
        self,
        beta_f=symbolic_helper._scalar(beta),
        alpha_f=symbolic_helper._scalar(alpha),
    )


@_onnx_symbolic("aten::neg")
@_beartype.beartype
def neg(g, self):
    return g.op("Neg", self)


@_onnx_symbolic("aten::sqrt")
@_beartype.beartype
def sqrt(g, self):
    return g.op("Sqrt", self)


@_onnx_symbolic("aten::rsqrt")
@_beartype.beartype
def rsqrt(g, self):
    return g.op(
        "Div", symbolic_helper._if_scalar_type_as(torch.ones(1), self), sqrt(g, self)
    )


@_onnx_symbolic("aten::tanh")
# Fixed scale and zero_point, discovered from aten/src/ATen/native/quantized/cpu/qtanh.cpp
@symbolic_helper.quantized_args(True, scale=2.0 / 256.0, zero_point=128)
@_beartype.beartype
def tanh(g, self):
    return g.op("Tanh", self)


@_onnx_symbolic("aten::sin")
@_beartype.beartype
def sin(g, self):
    return g.op("Sin", self)


@_onnx_symbolic("aten::cos")
@_beartype.beartype
def cos(g, self):
    return g.op("Cos", self)


@_onnx_symbolic("aten::tan")
@_beartype.beartype
def tan(g, self):
    return g.op("Tan", self)


@_onnx_symbolic("aten::asin")
@_beartype.beartype
def asin(g, self):
    return g.op("Asin", self)


@_onnx_symbolic("aten::acos")
@_beartype.beartype
def acos(g, self):
    return g.op("Acos", self)


@_onnx_symbolic("aten::atan")
@_beartype.beartype
def atan(g, self):
    return g.op("Atan", self)


@_onnx_symbolic("aten::sigmoid")
# Fixed scale and zero_point, discovered from aten/src/ATen/native/quantized/cpu/qsigmoid.cpp
@symbolic_helper.quantized_args(True, scale=1.0 / 256.0, zero_point=0)
@_beartype.beartype
def sigmoid(g, self):
    return g.op("Sigmoid", self)


@_onnx_symbolic("aten::sign")
@_beartype.beartype
def sign(g, self):
    return g.op("Sign", self)


@symbolic_helper.quantized_args(True)
@_beartype.beartype
def _slice(g, input, axes, starts, ends):
    assert len(starts) == len(ends)
    if len(starts) == 1 and starts[0] == 0 and ends[0] == _INT64_MAX:
        return input
    return g.op("Slice", input, axes_i=axes, starts_i=starts, ends_i=ends)


@_beartype.beartype
def _maybe_cast_reduce_op_input(g, self):
    dtype = self.type().scalarType()
    # This check only covers traced modules where dtype is present
    if dtype is not None:
        # pytorch reduce-ops cast all other integral types to int64
        if not symbolic_helper._is_fp(self) and not (dtype == "Long"):
            self = _cast_Long(g, self, False)  # type: ignore[name-defined]
    return self


@_beartype.beartype
def _reduce_op_symbolic(onnx_op_name, allow_multi_dim_support=True):
    @_beartype.beartype
    def symbolic(g, self, dim=None, keepdim=None):
        self = _maybe_cast_reduce_op_input(g, self)
        if dim is None:
            # all-reduce path
            return symbolic_helper._handle_reduce_dim_none(g, self, onnx_op_name)
        else:
            # dim-reduce path
            desc = "is" if allow_multi_dim_support else "i"
            dim, keepdim = symbolic_helper._get_const(
                dim, desc, "dim"
            ), symbolic_helper._get_const(keepdim, "i", "keepdim")
            dim_list = dim if allow_multi_dim_support else [dim]
            return g.op(onnx_op_name, self, axes_i=dim_list, keepdims_i=keepdim)

    return symbolic


@_beartype.beartype
def overload_by_arg_count(fn):
    @functools.wraps(fn)
    @_beartype.beartype
    def wrapper(g, *args):
        overloads = fn(g, *args)
        for overload in overloads:
            arg_descriptors = overload._arg_descriptors
            if len(arg_descriptors) == len(args):
                return overload(g, *args)
        return symbolic_helper._unimplemented(
            f"aten::{fn.__name__}", f"with {len(args)} arguments"
        )

    return wrapper


@_onnx_symbolic("aten::sum", decorate=[_apply_params("ReduceSum", "sum")])
@_onnx_symbolic("aten::mean", decorate=[_apply_params("ReduceMean", "mean")])
# torch.prod does not support multidimensional "dim"
@_onnx_symbolic(
    "aten::prod",
    decorate=[_apply_params("ReduceProd", "prod", allow_multi_dim_support=False)],
)
@_beartype.beartype
def _reduce_with_dtype(onnx_op: str, name: str, allow_multi_dim_support: bool = True):
    symbolic = _reduce_op_symbolic(
        onnx_op, allow_multi_dim_support=allow_multi_dim_support
    )

    @overload_by_arg_count
    def reduce(g, *args, **kwargs):
        @symbolic_helper.quantized_args(True)
        @symbolic_helper.parse_args("v", "none")
        def reduce_nodim(g, self, dtype):
            if dtype.node().kind() == "onnx::Constant":
                dtype = symbolic_helper._get_const(dtype, "i", "dtype")
                self = g.op(
                    "Cast", self, to_i=_type_utils.JitScalarType(dtype).onnx_type()
                )
            elif dtype.node().kind() != "prim::Constant":
                return symbolic_helper._unimplemented(name, "dtype", dtype)
            return symbolic(g, self)

        dim_desc = "is" if allow_multi_dim_support else "i"

        @symbolic_helper.quantized_args(True)
        @symbolic_helper.parse_args("v", dim_desc, "i", "none")  # type: ignore[arg-type]
        def reduce_dim(g, self, dim, keepdim, dtype):
            if dtype.node().kind() == "onnx::Constant":
                dtype = symbolic_helper._get_const(dtype, "i", "dtype")
                self = g.op(
                    "Cast", self, to_i=_type_utils.JitScalarType(dtype).onnx_type()
                )
            elif dtype.node().kind() != "prim::Constant":
                return symbolic_helper._unimplemented(name, "dtype", dtype)
            return symbolic(g, self, dim, keepdim)

        return reduce_nodim, reduce_dim

    return reduce


@_onnx_symbolic("aten::cumsum")
@symbolic_helper.parse_args("v", "i", "none")
@_beartype.beartype
def cumsum(g, input, dim, dtype):
    if symbolic_helper.is_caffe2_aten_fallback():
        if dtype.node().kind() != "prim::Constant":
            return symbolic_helper._unimplemented("cumsum", "dtype", dtype)
        return g.at("cumsum", input, dim_i=dim)

    symbolic_helper._onnx_opset_unsupported("cumsum", 9, 11, input)


@_onnx_symbolic("aten::_sample_dirichlet")
@_beartype.beartype
def _sample_dirichlet(g, self, generator):
    if symbolic_helper.is_caffe2_aten_fallback():
        if not symbolic_helper._is_none(generator):
            return symbolic_helper._unimplemented(
                "_sample_dirichlet", "We are not able to export generator", self
            )
        return g.at("_sample_dirichlet", self)
    return symbolic_helper._onnx_unsupported("_sample_dirichlet", self)


@_onnx_symbolic("aten::_standard_gamma")
@_beartype.beartype
def _standard_gamma(g, self, generator):
    if symbolic_helper.is_caffe2_aten_fallback():
        if not symbolic_helper._is_none(generator):
            return symbolic_helper._unimplemented(
                "_standard_gamma", "not able to export generator", self
            )
        return g.at("_standard_gamma", self)

    return symbolic_helper._onnx_unsupported("_standard_gamma", self)


@_onnx_symbolic("aten::t")
@_beartype.beartype
def t(g, self):
    return g.op("Transpose", self, perm_i=(1, 0))


@_onnx_symbolic("aten::numpy_T")
@symbolic_helper.quantized_args(True)
@_beartype.beartype
def numpy_T(g, input):
    ndim = symbolic_helper._get_tensor_rank(input)
    assert ndim is not None
    perm = list(reversed(range(0, ndim)))
    return g.op("Transpose", input, perm_i=perm)


@_onnx_symbolic("aten::expand")
@symbolic_helper.quantized_args(True)
@_beartype.beartype
def expand(g, self, size, implicit):
    size = symbolic_helper._maybe_get_const(size, "is")
    if not symbolic_helper._is_value(size):
        size = g.op("Constant", value_t=torch.LongTensor(size))
    elif symbolic_helper._is_packed_list(size):
        # Expand with -1 dim value means dim is unchanged.
        # Since onnx::expand supports two-way broadcasting,
        # -1 dim value can be exported to onnx as 1
        size = symbolic_helper._reshape_helper(
            g, stack(g, size, 0), g.op("Constant", value_t=torch.tensor([-1]))
        )
    dtype = _type_utils.JitScalarType.INT64
    ones = ones_like(g, size, dtype)
    neg_ones = mul(g, ones, g.op("Constant", value_t=torch.tensor(-1)))
    size = where(g, g.op("Equal", size, neg_ones), ones, size)
    return g.op("Expand", self, size)


@_onnx_symbolic("aten::expand_as")
@symbolic_helper.quantized_args(True, True)
@_beartype.beartype
def expand_as(g, self, other):
    self_t = symbolic_helper._maybe_get_const(self, "t")
    if isinstance(self_t, torch.Tensor):
        orig_type = self_t.dtype
        self_t = self_t.to(torch.double)
        dims = []
        for d in range(self_t.dim()):
            if torch.equal(self_t.mean(d).unsqueeze(d).expand_as(self_t), self_t):
                dims.append(d)
                self = g.op("Constant", value_t=self_t.mean(dims).to(orig_type))

    shape = g.op("Shape", other)
    return g.op("Expand", self, shape)


@_onnx_symbolic("aten::embedding")
@symbolic_helper.quantized_args(True)
@symbolic_helper.parse_args("v", "v", "i", "b", "v")
@_beartype.beartype
def embedding(g, weight, indices, padding_idx, scale_grad_by_freq, sparse):
    if scale_grad_by_freq and GLOBALS.export_training:
        raise errors.SymbolicValueError(
            "Unsupported: ONNX export of embedding with scale_grad_by_freq=True "
            "for training mode. ONNX does not support scaling the gradients.",
            weight,
        )
    if padding_idx >= 0 and GLOBALS.export_training:
        warnings.warn(
            "Warning: ONNX export of embedding with padding_idx >= 0 "
            "for training mode. "
            "ONNX does not support not updating the embedding vector at padding_idx during training."
        )

    return g.op("Gather", weight, indices)


@_onnx_symbolic("aten::embedding_bag")
@symbolic_helper.quantized_args(True)
@symbolic_helper.parse_args("v", "v", "v", "i", "i", "i", "v", "i", "i")
@_beartype.beartype
def embedding_bag(
    g,
    embedding_matrix,
    indices,
    offsets,
    scale_grad_by_freq,
    mode,
    sparse,
    per_sample_weights,
    include_last_offset,
    padding_idx,
):
    if not symbolic_helper._is_none(per_sample_weights):
        return symbolic_helper._onnx_unsupported(
            "embedding_bag with per_sample_weights"
        )
    if symbolic_helper.is_caffe2_aten_fallback():
        return g.at(
            "embedding_bag",
            embedding_matrix,
            indices,
            offsets,
            outputs=4,
            scale_grad_by_freq_i=scale_grad_by_freq,
            mode_i=mode,
            sparse_i=sparse,
            include_last_offset_i=include_last_offset,
            padding_idx_i=padding_idx,
        )

    return symbolic_helper._onnx_unsupported("embedding_bag", embedding_matrix)


@_onnx_symbolic("aten::size")
@_beartype.beartype
def size(g, self, dim=None):
    if dim is None:
        return g.op("Shape", self)
    if symbolic_helper._maybe_get_const(dim, "i") < 0:
        rank = symbolic_helper._get_tensor_rank(self)
        if rank is not None:
            dim = symbolic_helper._maybe_get_const(dim, "i") + rank
            dim = g.op("Constant", value_t=torch.tensor(dim))
    return symbolic_helper._size_helper(g, self, dim)


@_onnx_symbolic("aten::transpose")
@symbolic_helper.quantized_args(True)
@symbolic_helper.parse_args("v", "i", "i")
@_beartype.beartype
def transpose(g, self, dim0, dim1):
    if dim0 == dim1:  # micro-optimization
        return self

    # NB: Transpose in ONNX is actually a Permute
    rank = symbolic_helper._get_tensor_rank(self)
    if rank is not None:
        axes = list(range(rank))
        axes[dim0], axes[dim1] = axes[dim1], axes[dim0]
        return g.op("Transpose", self, perm_i=axes)
    elif symbolic_helper.is_caffe2_aten_fallback():
        # if we don't have dim information we cannot
        # output a permute so use ATen instead
        return g.at("transpose", self, overload_name="int", dim0_i=dim0, dim1_i=dim1)
    else:
        raise errors.SymbolicValueError(
            "Unsupported: ONNX export of transpose for tensor of unknown rank.",
            self,
        )


@_onnx_symbolic("aten::permute")
@symbolic_helper.parse_args("v", "is")
@_beartype.beartype
def permute(g, self, dims):
    if dims == list(range(0, len(dims))):
        return self
    return g.op("Transpose", self, perm_i=dims)


@_onnx_symbolic("aten::view")
@symbolic_helper.quantized_args(True)
@_beartype.beartype
def view(g, self, size):
    return reshape(g, self, size)


@_onnx_symbolic("aten::view_as")
@_beartype.beartype
def view_as(g, self, other):
    shape = g.op("Shape", other)
    return reshape(g, self, shape)


@_onnx_symbolic("aten::unsafe_chunk")
@symbolic_helper.parse_args("v", "i", "i", "i")
@_beartype.beartype
def unsafe_chunk(g, self, chunks, dim, _outputs=None):
    if _outputs is None:
        return symbolic_helper._onnx_opset_unsupported_detailed(
            "unsafe_chunk", 9, 11, "Dynamic number of outputs not supported", self
        )
    size = symbolic_helper._get_tensor_dim_size(self, dim)
    if size is None:
        return symbolic_helper._unimplemented(
            "unsafe_chunk", "unknown dimension size", self
        )
    split_size = (size + chunks - 1) // chunks
    splits = [split_size] * (size // split_size)
    leftover = size % split_size
    if leftover:
        splits.append(leftover)
    return g.op("Split", self, split_i=splits, axis_i=dim, outputs=_outputs)


@_onnx_symbolic("aten::split")
@symbolic_helper.parse_args("v", "v", "i", "i")
@_beartype.beartype
def split(g, self, split_size_or_sizes, dim, _outputs=None):
    if not symbolic_helper._is_split_static(split_size_or_sizes, _outputs):
        return symbolic_helper._onnx_opset_unsupported_detailed(
            "split", 9, 11, "Dynamic number of outputs not supported", self
        )
    split_val = symbolic_helper._node_get(split_size_or_sizes.node(), "value")
    if split_val.dim() > 0:
        return split_with_sizes(g, self, split_size_or_sizes, dim, _outputs)
    split_size = symbolic_helper._get_const(split_size_or_sizes, "i", "split_size")

    size = symbolic_helper._get_tensor_dim_size(self, dim)
    if size is None:
        if _outputs is not None:
            size = split_size * _outputs
        else:
            return symbolic_helper._onnx_opset_unsupported_detailed(
                "split", 9, 11, "Unknown dimension size not supported", self
            )
    splits = [split_size] * (size // split_size)
    leftover = size % split_size
    if leftover:
        splits.append(leftover)
    return g.op("Split", self, split_i=splits, axis_i=dim, outputs=_outputs)


@_onnx_symbolic("aten::unsafe_split")
@_beartype.beartype
def unsafe_split(g, self, split_size_or_sizes, dim, _outputs=None):
    return split(g, self, split_size_or_sizes, dim, _outputs)


@_onnx_symbolic("aten::split_with_sizes")
@symbolic_helper.parse_args("v", "is", "i", "i")
@_beartype.beartype
def split_with_sizes(g, self, split_sizes, dim, _outputs=None):
    if not symbolic_helper._is_split_static(split_sizes, _outputs):
        return symbolic_helper._onnx_opset_unsupported_detailed(
            "split_with_sizes", 9, 11, "Dynamic number of outputs not supported", self
        )
    return g.op("Split", self, split_i=split_sizes, axis_i=dim, outputs=_outputs)


@_onnx_symbolic("aten::unsafe_split_with_sizes")
@_beartype.beartype
def unsafe_split_with_sizes(g, self, split_sizes, dim, _outputs=None):
    return split_with_sizes(g, self, split_sizes, dim, _outputs)


@_onnx_symbolic("aten::unbind")
@symbolic_helper.parse_args("v", "i", "i")
@_beartype.beartype
def unbind(g, self, dim=0, _outputs=None):
    if _outputs is None:
        return symbolic_helper._onnx_opset_unsupported_detailed(
            "unbind", 9, 11, "Dynamic number of outputs not supported", self
        )

    outputs = g.op("Split", self, split_i=[1] * _outputs, axis_i=dim, outputs=_outputs)
    outputs = [outputs] if _outputs == 1 else outputs
    squeezed_outputs = [
        symbolic_helper._squeeze_helper(g, out, [dim]) for out in outputs
    ]
    return squeezed_outputs


@_onnx_symbolic("aten::select")
@symbolic_helper.quantized_args(True)
@symbolic_helper.parse_args("v", "i", "v")
@_beartype.beartype
def select(g, self, dim, index):
    index = symbolic_helper._maybe_get_scalar(index)
    if (not symbolic_helper._is_value(index)) and (index < 0):
        if index == -1:
            end_index = _INT64_MAX
        else:
            end_index = index + 1
        slice_node = symbolic_helper._slice_helper(
            g, self, axes=[dim], starts=[index], ends=[end_index]
        )
        return symbolic_helper._squeeze_helper(g, slice_node, [dim])
    else:
        # FIXME(justinchuby): can index be an int and not a value?
        return g.op("Gather", self, index, axis_i=dim)


@_onnx_symbolic("aten::square")
@_beartype.beartype
def square(g, self):
    return g.op("Mul", self, self)


@_onnx_symbolic("aten::squeeze")
@_beartype.beartype
def squeeze(g, self, dim=None):
    if dim is None:
        return g.op("Squeeze", self)

    squeeze_dim = symbolic_helper._get_const(dim, "i", "dim")
    # Handle negative dims
    if squeeze_dim < 0:
        rank = symbolic_helper._get_tensor_rank(self)
        if rank is not None:
            warnings.warn(
                "ONNX export squeeze with negative axis "
                + str(squeeze_dim)
                + " might cause the onnx model to be incorrect. "
                + "Negative axis is not supported in ONNX. "
                + "Axis is converted to "
                + str(squeeze_dim + rank)
                + " based on input shape at export time. "
                + "Passing an tensor of different rank in execution will be incorrect."
            )
            squeeze_dim += rank
        else:
            return symbolic_helper._unimplemented(
                "squeeze", "negative axis with unknown input rank", self
            )

    dim_size = symbolic_helper._get_tensor_dim_size(self, squeeze_dim)
    if dim_size is None:
        warnings.warn(
            "This model contains a squeeze operation on dimension "
            + str(squeeze_dim)
            + " on an input "
            + "with unknown shape. Note that if the size of dimension "
            + str(squeeze_dim)
            + " of the input "
            + "is not 1, the ONNX model will return an error. Opset version 11 supports squeezing on "
            + "non-singleton dimensions, it is recommended to export this model using opset "
            + "version 11 or higher."
        )
        return symbolic_helper._squeeze_helper(g, self, axes_i=[squeeze_dim])
    if dim_size > 1:
        warnings.warn(
            "This model contains a squeeze operation on dimension "
            + str(squeeze_dim)
            + ". The size of "
            + "this dimension in the given input is "
            + str(dim_size)
            + ". The model will "
            + "be exported without the squeeze node. If the model is intended to be used with dynamic "
            + "input shapes, please use opset version 11 to "
            + "export the model."
        )
        return self

    warnings.warn(
        "This model contains a squeeze operation on dimension "
        + str(squeeze_dim)
        + ". If the model is "
        + "intended to be used with dynamic input shapes, please use opset version 11 to export the model."
    )
    return symbolic_helper._squeeze_helper(g, self, axes_i=[squeeze_dim])


@_onnx_symbolic("aten::prelu")
@_beartype.beartype
def prelu(g, self, weight):
    self_rank = symbolic_helper._get_tensor_rank(self)
    weight_sizes = symbolic_helper._get_tensor_sizes(weight)
    weight_rank = len(weight_sizes)
    if self_rank is not None:
        if self_rank > 2:
            # make weight unidirectional broadcastable
            weight = symbolic_helper._unsqueeze_helper(
                g, weight, list(range(1, self_rank - 1))
            )
        elif self_rank == 0 and weight_sizes == [1]:
            # self and weight are both scalar but weight has rank == 1, squeeze weight.
            weight = symbolic_helper._squeeze_helper(g, weight, [0])
            weight_rank = 0

    if self_rank is not None and weight_rank is not None:
        assert (
            self_rank >= weight_rank
        ), f"rank(x) should be >= rank(slope) but got {self_rank} < {weight_rank}"
    return g.op("PRelu", self, weight)


@_onnx_symbolic("aten::silu")
@_beartype.beartype
def silu(g, input):
    return g.op("Mul", input, g.op("Sigmoid", input))


@_onnx_symbolic("aten::mish")
@_beartype.beartype
def mish(g, input):
    return g.op("Mul", input, g.op("Tanh", g.op("Softplus", input)))


@_beartype.beartype
def _op_with_optional_float_cast(g, op_name, *args, **kwargs):
    """Some PyTorch operators (e.g., Clip/Min/ReLU/Pad) are super set of ONNX in terms of data types.
    This function maximizes the exportability of PyTorch-ONNX by allowing ONNX-unsupported PyTorch
    operator data type. For example, `Cast<int>(Clip<float>(Cast<float>(INPUT)))` can be used to mimic
    `Clip<int>(INPUT)` (opset version < 12).

    Args:
        g (torch._C.Graph): graph to write the ONNX representation into.
        op_name (str): operator name in ONNX.
        *args (tuple): operands to the operator.
        **kwargs (dict): attributes to the operator along with "opset_before" (optional, None by default)
            indicating the smallest opset version to trigger such casting behavior and "target_float_t"
            (optional, "Float" by default) indicating the data type of internal operator.

    Returns:
        Optional[torch._C.Value, Tuple[torch._C.Value, ...]]: output(s) of the operator.
    """
    opset_before = kwargs.pop("opset_before", None)
    target_float_t = kwargs.pop("target_float_t", "Float")

    inputs = list(args)
    dtype_0 = inputs[0].type().scalarType()

    require_cast = not symbolic_helper._is_fp(inputs[0]) and (
        opset_before is None or GLOBALS.export_onnx_opset_version < opset_before
    )

    if require_cast:
        for input in inputs:
            if input.isCompleteTensor() and input.type().scalarType() != dtype_0:
                raise errors.SymbolicValueError(
                    f"Inputs of {op_name} must have same dtype. Got {dtype_0} and {input.type().scalarType()}",
                    input,
                )
        for i, input in enumerate(inputs):
            if input.isCompleteTensor() and not symbolic_helper._is_fp(input):
                inputs[i] = g.op(
                    "Cast",
                    input,
                    to_i=_type_utils.JitScalarType.from_name(
                        target_float_t
                    ).onnx_type(),
                )

    self = g.op(op_name, *inputs, **kwargs)

    if require_cast:
        self = g.op(
            "Cast", self, to_i=_type_utils.JitScalarType.from_name(dtype_0).onnx_type()
        )

    return self


@_onnx_symbolic("aten::relu")
@symbolic_helper.quantized_args(True)
@_beartype.beartype
def relu(g, input):
    return _op_with_optional_float_cast(g, "Relu", input, opset_before=14)


@_onnx_symbolic("aten::relu6")
@symbolic_helper.quantized_args(True)
@_beartype.beartype
def relu6(g, input):
    relu = _op_with_optional_float_cast(g, "Relu", input, opset_before=14)
    return clamp_max(g, relu, 6)


@_onnx_symbolic("aten::ceil")
@_beartype.beartype
def ceil(g, input):
    return g.op("Ceil", input)


@_onnx_symbolic("aten::floor")
@_beartype.beartype
def floor(g, input):
    return g.op("Floor", input)


@_onnx_symbolic("aten::len")
@_beartype.beartype
def _len(g, self):
    sz_0 = size(g, self, g.op("Constant", value_t=torch.LongTensor([0])))
    return symbolic_helper._squeeze_helper(g, sz_0, [0])


@_onnx_symbolic("aten::threshold")
@symbolic_helper.parse_args("v", "t", "t")
@_beartype.beartype
def threshold(g, self, threshold, value):
    # See Note [Export inplace]
    if symbolic_helper._scalar(threshold) != 0:
        return symbolic_helper._unimplemented("threshold", "non-zero threshold", self)
    if symbolic_helper._scalar(value) != 0:
        return symbolic_helper._unimplemented("threshold", "non-zero value", self)
    return g.op("Relu", self)


@_onnx_symbolic("aten::leaky_relu")
@symbolic_helper.quantized_args(True)
@symbolic_helper.parse_args("v", "f", "b")
@_beartype.beartype
def leaky_relu(g, input: _C.Value, negative_slope: float, inplace: bool = False):
    # See Note [Export inplace]
    return g.op("LeakyRelu", input, alpha_f=negative_slope)


@_onnx_symbolic("aten::glu")
@symbolic_helper.parse_args("v", "i")
@_beartype.beartype
def glu(g, input, dim):
    dim_size = symbolic_helper._get_tensor_dim_size(input, dim)
    if dim_size is not None:
        assert dim_size % 2 == 0

    first, second = g.op("Split", input, axis_i=dim, outputs=2)
    return g.op("Mul", first, g.op("Sigmoid", second))


@_onnx_symbolic("aten::softmax")
@symbolic_helper.parse_args("v", "i", "none")
@_beartype.beartype
def softmax(g, input, dim, dtype=None):
    # Softmax does normalization at vector level.
    # PyTorch and ONNX use different strategies to split the input tensor into vectors.
    # Thus dim and axis have different meanings.
    # PyTorch slices the input tensor into vectors along the `dim`-th dimension.
    # ONNX reshapes the input into a 2-D tensor, and `axis` indicates where the input is coerced.
    # If input is a 2 x 3 tensor:
    # input = [[1.0, 1.0, 1.0],
    #          [1.0, 1,0, 1,0]]
    # with dim = 0, the result is:
    # result = [[0.5, 0.5, 0.5],
    #           [0.5, 0.5, 0.5]]
    # with axis = 0, the result is:
    # result = [[0.167, 0.167, 0.167],
    #           [0.167, 0.167, 0.167]]
    # So only when dim and axis both equal to ndim - 1 (the last dimension),
    # their semantics are equivalent.
    # So use softmax when dim and axis both equal to ndim - 1,
    # otherwise transpose the input to put the vectors to be normalized to the last dimension.
    # When input rank is not known at export time we compute softmax using a subgraph
    # with other operators
    input_dim = symbolic_helper._get_tensor_rank(input)
    if input_dim is not None:
        # TODO: remove this as onnx opset 11 spec allows negative axes
        if dim < 0:
            dim = input_dim + dim

        is_transpose_required = input_dim != dim + 1

        if is_transpose_required:
            axes = list(range(input_dim))
            axes[dim], axes[-1] = axes[-1], axes[dim]
            input = g.op("Transpose", input, perm_i=axes)
            dim = input_dim - 1

        softmax = g.op("Softmax", input, axis_i=dim)
        if dtype and dtype.node().kind() != "prim::Constant":
            parsed_dtype = symbolic_helper._get_const(dtype, "i", "dtype")
            softmax = g.op(
                "Cast",
                softmax,
                to_i=_type_utils.JitScalarType(parsed_dtype).onnx_type(),
            )

        if is_transpose_required:
            softmax = g.op("Transpose", softmax, perm_i=axes)
        return softmax

    # Apply max normalization.
    input = g.op("Sub", input, g.op("ReduceMax", input, axes_i=[dim], keepdims_i=1))

    exp = g.op("Exp", input)
    sum = symbolic_helper._reducesum_helper(g, exp, axes_i=[dim])
    softmax = g.op("Div", exp, sum)
    if dtype and dtype.node().kind() != "prim::Constant":
        parsed_dtype = symbolic_helper._get_const(dtype, "i", "dtype")
        softmax = g.op(
            "Cast", softmax, to_i=_type_utils.JitScalarType(parsed_dtype).onnx_type()
        )
    return softmax


@_onnx_symbolic("aten::softplus")
@_beartype.beartype
def softplus(g, self, beta, threshold):
    beta_const = symbolic_helper._maybe_get_const(beta, "f")
    if beta_const != 1:
        return g.op("Div", g.op("Softplus", g.op("Mul", self, beta)), beta)
    return g.op("Softplus", self)


@_onnx_symbolic("aten::get_pool_ceil_padding")
@_beartype.beartype
def get_pool_ceil_padding(input, kernel_size, stride, padding):
    # TODO(justinchuby): Looks like this op is deprecated in torch
    sizes = symbolic_helper._get_tensor_sizes(input)
    dim = sizes[-len(padding) :] if sizes is not None else None
    if dim is None or any([i is None for i in dim]):
        return symbolic_helper._unimplemented(
            "get_pool_ceil_padding", "input size not accessible", input
        )
    ceiled_output_dim = [
        int(math.ceil((dim[i] + 2 * padding[i] - kernel_size[i]) / float(stride[i])))
        + 1
        for i in range(0, len(padding))
    ]
    # ensure last pooling starts inside
    ceiled_output_dim = [
        ceiled_output_dim[i] - 1
        if (((ceiled_output_dim[i] - 1) * stride[i]) >= (dim[i] + padding[i]))
        else ceiled_output_dim[i]
        for i in range(0, len(ceiled_output_dim))
    ]
    padding_ceil = [
        0
        if (stride[i] == 1)
        else (
            kernel_size[i]
            - (dim[i] + 2 * padding[i] - ((ceiled_output_dim[i] - 1) * stride[i] + 1))
        )
        for i in range(0, len(padding))
    ]
    # ensure padding is not > kernel_size
    padding_ceil = [
        (
            int(padding_ceil[i])
            if padding_ceil[i] < kernel_size[i] - 1
            else int(kernel_size[i] - 1)
        )
        if ((padding_ceil[i] + 2 * padding[i]) >= (kernel_size[i]))
        else int(padding_ceil[i])
        for i in range(0, len(padding_ceil))
    ]
    return padding_ceil


@_onnx_symbolic(
    "aten::max_pool1d",
    decorate=[
        _apply_params(
            "max_pool1d", torch.nn.modules.utils._single, 1, return_indices=False
        ),
        _export("max_pool1d"),
    ],
)
@_onnx_symbolic(
    "aten::max_pool2d",
    decorate=[
        _apply_params(
            "max_pool2d", torch.nn.modules.utils._pair, 2, return_indices=False
        ),
        _export("max_pool2d"),
    ],
)
@_onnx_symbolic(
    "aten::max_pool3d",
    decorate=[
        _apply_params(
            "max_pool3d", torch.nn.modules.utils._triple, 3, return_indices=False
        ),
        _export("max_pool3d"),
    ],
)
@_beartype.beartype
def _max_pool(name, tuple_fn, ndims, return_indices):
    @symbolic_helper.quantized_args(True, False, False, False, False, False)
    @symbolic_helper.parse_args("v", "is", "is", "is", "is", "i")
    @_beartype.beartype
    def symbolic_fn(g, input, kernel_size, stride, padding, dilation, ceil_mode):
        if set(tuple_fn(dilation)) != {1}:
            return symbolic_helper._unimplemented(name, "dilation", input)
        if not stride:
            stride = kernel_size
        padding = tuple(tuple_fn(padding))
        if ceil_mode:
            padding_ceil = get_pool_ceil_padding(input, kernel_size, stride, padding)
            padding = padding + tuple(a + b for (a, b) in zip(padding_ceil, padding))
        else:
            padding = padding * 2
        kwargs = {
            "kernel_shape_i": tuple_fn(kernel_size),
            "pads_i": padding,
            "strides_i": tuple_fn(stride),
        }
        # easy but hacky way to get flattened indices values
        # to be used to convert the indices values to non-flattened.
        # In ONNX the indices are computed as a flatten 1-D tensor,
        # so the values in indices are in [0, N x C x D1 x ... x Dn).
        # To convert the indices to the same format used by Pytorch,
        # we first execute a maxpool with a kernel and stride of 1 on the same input.
        # This will result in a tensor of indices in which each index will have it's own value.
        # Using this tensor as a reference, we extract the first index of each axis and substract
        # it from each index of this axis in the indices to convert.
        # This step will result in a tensor were each dimension has values of indices within
        # the dimension it is in.
        # For more information :
        # https://github.com/pytorch/pytorch/pull/16455#issuecomment-460776407
        if return_indices:
            r, indices = g.op("MaxPool", input, outputs=2, **kwargs)
            _, flattened_indices = g.op(
                "MaxPool",
                input,
                outputs=2,
                kernel_shape_i=[1 for _ in range(ndims)],
                strides_i=[1 for _ in range(ndims)],
            )
            # convert indices to have non-flattened indices values
            s = symbolic_helper._slice_helper(
                g,
                flattened_indices,
                axes=[2 + i for i in range(ndims)],
                starts=tuple_fn(0),
                ends=tuple_fn(1),
            )
            indices = sub(g, indices, s)
            return r, indices
        else:
            r = g.op("MaxPool", input, outputs=1, **kwargs)
            return r

    return symbolic_fn


max_pool1d_with_indices = _onnx_symbolic("aten::max_pool1d_with_indices")(
    _max_pool(
        "max_pool1d_with_indices",
        torch.nn.modules.utils._single,
        1,
        return_indices=True,
    )
)
max_pool2d_with_indices = _onnx_symbolic("aten::max_pool2d_with_indices")(
    _max_pool(
        "max_pool2d_with_indices",
        torch.nn.modules.utils._pair,
        2,
        return_indices=True,
    )
)
max_pool3d_with_indices = _onnx_symbolic("aten::max_pool3d_with_indices")(
    _max_pool(
        "max_pool3d_with_indices",
        torch.nn.modules.utils._triple,
        3,
        return_indices=True,
    )
)


@_onnx_symbolic(
    "aten::avg_pool1d",
    decorate=[
        _apply_params("avg_pool1d", torch.nn.modules.utils._single),
        _export("avg_pool1d"),
    ],
)
@_onnx_symbolic(
    "aten::avg_pool2d",
    decorate=[
        _apply_params("avg_pool2d", torch.nn.modules.utils._pair),
        _export("avg_pool2d"),
    ],
)
@_onnx_symbolic(
    "aten::avg_pool3d",
    decorate=[
        _apply_params("avg_pool3d", torch.nn.modules.utils._triple),
        _export("avg_pool3d"),
    ],
)
@_beartype.beartype
def _avg_pool(name, tuple_fn):
    @symbolic_helper.quantized_args(True)
    @symbolic_helper.parse_args("v", "is", "is", "is", "i", "i", "none")
    @_beartype.beartype
    def symbolic_fn(
        g,
        input: _C.Value,
        kernel_size: Sequence[int],
        stride: Sequence[int],
        padding: Union[int, Sequence[int]],
        ceil_mode: int,
        count_include_pad: int,
        divisor_override=None,
    ):
        if not stride:
            stride = kernel_size
        padding = symbolic_helper._avgpool_helper(
            tuple_fn, padding, kernel_size, stride, divisor_override, name
        )
        assert isinstance(padding, tuple)
        adjusted_padding = padding
        if count_include_pad:
            input = g.op(
                "Pad",
                input,
                pads_i=((0,) * 2 + padding) * 2,
                mode_s="constant",
                value_f=0.0,
            )
            adjusted_padding = (0,) * len(padding)
        if ceil_mode:
            padding_ceil = get_pool_ceil_padding(input, kernel_size, stride, padding)
            adjusted_padding = adjusted_padding + tuple(
                a + b for (a, b) in zip(padding_ceil, adjusted_padding)
            )
        else:
            adjusted_padding = adjusted_padding * 2
        output = g.op(
            "AveragePool",
            input,
            kernel_shape_i=tuple_fn(kernel_size),
            strides_i=tuple_fn(stride),
            pads_i=adjusted_padding,
        )
        return output

    return symbolic_fn


@_onnx_symbolic(
    "aten::adaptive_avg_pool1d",
    decorate=[
        _apply_params(
            "adaptive_avg_pool1d", "AveragePool", torch.nn.modules.utils._single
        ),
        _export("adaptive_avg_pool1d"),
    ],
)
@_onnx_symbolic(
    "aten::adaptive_avg_pool2d",
    decorate=[
        _apply_params(
            "adaptive_avg_pool2d", "AveragePool", torch.nn.modules.utils._pair
        ),
        _export("adaptive_avg_pool2d"),
    ],
)
@_onnx_symbolic(
    "aten::adaptive_avg_pool3d",
    decorate=[
        _apply_params(
            "adaptive_avg_pool3d", "AveragePool", torch.nn.modules.utils._triple
        ),
        _export("adaptive_avg_pool3d"),
    ],
)
@_onnx_symbolic(
    "aten::adaptive_max_pool1d",
    decorate=[
        _apply_params(
            "adaptive_max_pool1d",
            "MaxPool",
            torch.nn.modules.utils._single,
            max_pool1d_with_indices,
        ),
        _export("adaptive_max_pool1d"),
    ],
)
@_onnx_symbolic(
    "aten::adaptive_max_pool2d",
    decorate=[
        _apply_params(
            "adaptive_max_pool2d",
            "MaxPool",
            torch.nn.modules.utils._pair,
            max_pool2d_with_indices,
        ),
        _export("adaptive_max_pool2d"),
    ],
)
@_onnx_symbolic(
    "aten::adaptive_max_pool3d",
    decorate=[
        _apply_params(
            "adaptive_max_pool3d",
            "MaxPool",
            torch.nn.modules.utils._triple,
            max_pool3d_with_indices,
        ),
        _export("adaptive_max_pool3d"),
    ],
)
@_beartype.beartype
def _adaptive_pool(name, type, tuple_fn, fn=None):
    @symbolic_helper.quantized_args(True, False)
    @_beartype.beartype
    def symbolic_fn(g, input, output_size):
        # _adaptive_pool is supported for cases where output_size is 1 for all dimensions,
        # by executing a GlobalPool.
        # It is also supported for cases where the output size is a factor of the input size.
        # For these cases the stride and kernel size are uniform along all the indices of
        # the same dimension, which makes it possible to export it to ONNX.
        # for MaxPool, GlobalMaxPool does not return indices,
        # so we try using max_poolxd_with_indices, and if it is not possible
        # (input is not a complete tensor or output size not factor of input size)
        # then we call GlobalAveragePool and return None for the indices
        output_size_value = output_size
        try:
            output_size = symbolic_helper._parse_arg(output_size, "is")
        except Exception:
            # FIXME(justinchuby): Avoid catching Exception.
            # Catch a more specific exception instead.
            return symbolic_helper._onnx_unsupported(
                "adaptive pooling, since output_size is not constant.", input
            )
        if output_size == [1] * len(output_size) and type == "AveragePool":
            return g.op("GlobalAveragePool", input)
        sizes = symbolic_helper._get_tensor_sizes(input)
        try:
            dim = sizes[2:]
        except Exception:
            # FIXME(justinchuby): Avoid catching Exception.
            # Catch a more specific exception instead.
            dim = None
        if dim is None or any([i is None for i in dim]):
            if output_size == [1] * len(output_size):
                return g.op("GlobalMaxPool", input), None
            return symbolic_helper._unimplemented(
                name, "input size not accessible", input
            )
        # verify if output size % input size = 0 for all dim
        mod = [dim[i] % output_size[i] for i in range(0, len(dim))]
        if mod != [0] * len(mod):
            if output_size == [1] * len(output_size):
                return g.op("GlobalMaxPool", input), None
            return symbolic_helper._unimplemented(
                name, "output size that are not factor of input size", output_size_value
            )
        k = [int(dim[i] / output_size[i]) for i in range(0, len(dim))]
        # call max_poolxd_with_indices to get indices in the output
        if type == "MaxPool":
            return fn(g, input, k, k, (0,) * len(dim), (1,) * len(dim), False)
        output = g.op(type, input, kernel_shape_i=tuple_fn(k), strides_i=tuple_fn(k))
        return output

    return symbolic_fn


@_beartype.beartype
def _prepare_onnx_paddings(dim: int, pad):
    """Generate paddings in ONNX order based on pad in pytorch.
    Args:
        dim: the dimension of the tensor.
        pad: the paddings in pytorch.
            The order is dim_n_begin, dim_n_end, dim_n-1_begin, dim_n-1_end, ...
    """
    # The desired order of paddings is
    # dim_0_begin, dim_1_begin, ... , dim_0_end, ..., dim_n_end.
    # n is the dimension of input.
    # assume zero-dimensions in the beginning
    paddings = list(pad[:]) + [0] * (dim * 2 - len(pad))
    # reverse order and collate first beginnings and then ends
    paddings = paddings[-2::-2] + paddings[-1::-2]
    return paddings


@_beartype.beartype
def _convert_padding_node(input):
    padding = symbolic_helper._maybe_get_const(input, "is")
    if symbolic_helper._is_value(padding) and symbolic_helper._is_packed_list(padding):
        input_list = symbolic_helper._unpack_list(padding)
        try:
            padding = [
                symbolic_helper._get_const(v, "i", "padding") for v in input_list
            ]
        except Exception:
            # FIXME(justinchuby): Avoid catching Exception.
            # Catch a more specific exception instead.
            return symbolic_helper._onnx_opset_unsupported_detailed(
                "Pad", 9, 11, "The sizes of the padding must be constant", input
            )
    return padding


@_onnx_symbolic("aten::constant_pad_nd")
@_beartype.beartype
def constant_pad_nd(g, input, padding, value):
    mode = "constant"
    try:
        value = symbolic_helper._get_const(value, "f", "value")
    except Exception:
        # FIXME(justinchuby): Avoid catching Exception.
        # Catch a more specific exception instead.
        return symbolic_helper._onnx_opset_unsupported_detailed(
            "Pad", 9, 11, "The value for the padding must be constant", value
        )

    padding = _convert_padding_node(padding)
    paddings = _prepare_onnx_paddings(symbolic_helper._get_tensor_rank(input), padding)
    return _op_with_optional_float_cast(
        g, "Pad", input, pads_i=paddings, mode_s=mode, value_f=value, opset_before=11
    )


@_onnx_symbolic("aten::_pad_circular")
@_beartype.beartype
def _pad_circular(g, input, pad):
    padding = _convert_padding_node(pad)
    assert len(padding) % 2 == 0
    ndim = len(padding) // 2

    cur = input
    for idx in range(ndim):
        pad_l = padding[-(2 * idx + 1)]
        pad_r = padding[-(2 * idx + 2)]

        tensors = []
        if pad_l > 0:
            left = symbolic_helper._slice_helper(
                g, cur, axes=[2 + idx], starts=[-(pad_l + 1)], ends=[-1]
            )
            tensors.append(left)

        if pad_l < 0 or pad_r < 0:
            middle = symbolic_helper._slice_helper(
                g,
                cur,
                axes=[2 + idx],
                starts=[max(0, -pad_l)],
                ends=[-(1 + max(0, -pad_r))],
            )
            tensors.append(middle)
        else:
            tensors.append(cur)

        if pad_r > 0:
            right = symbolic_helper._slice_helper(
                g, cur, axes=[2 + idx], starts=[0], ends=[pad_r]
            )
            tensors.append(right)

        cur = g.op("Concat", *tensors, axis_i=(2 + idx))

    return cur


@_onnx_symbolic("aten::reflection_pad1d")
@_onnx_symbolic("aten::reflection_pad2d")
@_onnx_symbolic("aten::reflection_pad3d")
@_beartype.beartype
def reflection_pad(g, input, padding):
    mode = "reflect"
    padding = _convert_padding_node(padding)
    paddings = _prepare_onnx_paddings(symbolic_helper._get_tensor_rank(input), padding)
    return _op_with_optional_float_cast(
        g, "Pad", input, pads_i=paddings, mode_s=mode, opset_before=11
    )


@_onnx_symbolic("aten::replication_pad1d")
@_onnx_symbolic("aten::replication_pad2d")
@_onnx_symbolic("aten::replication_pad3d")
@_beartype.beartype
def replication_pad(g, input, padding):
    mode = "edge"
    padding = _convert_padding_node(padding)
    paddings = _prepare_onnx_paddings(symbolic_helper._get_tensor_rank(input), padding)
    return _op_with_optional_float_cast(
        g, "Pad", input, pads_i=paddings, mode_s=mode, opset_before=11
    )


@_onnx_symbolic("aten::pad")
@_beartype.beartype
def pad(g, input, pad, mode, value):
    mode = symbolic_helper._parse_arg(mode, "s")
    if mode == "replicate":
        return replication_pad(g, input, pad)
    elif mode == "reflect":
        return reflection_pad(g, input, pad)
    elif mode == "constant":
        return constant_pad_nd(g, input, pad, value)
    elif mode == "circular":
        return _pad_circular(g, input, pad)
    else:
        raise errors.SymbolicValueError(f"Unrecognized padding mode {mode}", input)


@_onnx_symbolic(
    "aten::upsample_nearest1d",
    decorate=[
        _apply_params("upsample_nearest1d", 3, "nearest"),
        _export("upsample_nearest1d"),
    ],
)
@_onnx_symbolic(
    "aten::upsample_nearest2d",
    decorate=[
        _apply_params("upsample_nearest2d", 4, "nearest"),
        _export("upsample_nearest2d"),
    ],
)
@_onnx_symbolic(
    "aten::upsample_nearest3d",
    decorate=[
        _apply_params("upsample_nearest3d", 5, "nearest"),
        _export("upsample_nearest3d"),
    ],
)
@_onnx_symbolic(
    "aten::upsample_linear1d",
    decorate=[
        _apply_params("upsample_linear1d", 3, "linear"),
        _export("upsample_linear1d"),
    ],
)
@_onnx_symbolic(
    "aten::upsample_bilinear2d",
    decorate=[
        _apply_params("upsample_bilinear2d", 4, "linear"),
        _export("upsample_bilinear2d"),
    ],
)
@_onnx_symbolic(
    "aten::upsample_trilinear3d",
    decorate=[
        _apply_params("upsample_trilinear3d", 5, "linear"),
        _export("upsample_trilinear3d"),
    ],
)
@_beartype.beartype
def _interpolate(name: str, dim: int, interpolate_mode: str):
    def symbolic_fn(g, input, output_size, *args):
        scales, align_corners = symbolic_helper._get_interpolate_attributes(
            g, interpolate_mode, args
        )
        symbolic_helper._interpolate_warning(interpolate_mode)
        align_corners = symbolic_helper._maybe_get_scalar(align_corners)
        if align_corners:
            return symbolic_helper._unimplemented(name, "align_corners == True", input)
        if scales is None:
            scales = symbolic_helper._interpolate_size_to_scales(
                g, input, output_size, dim
            )
        return g.op("Upsample", input, scales, mode_s=interpolate_mode)

    return symbolic_fn


@_onnx_symbolic("aten::__interpolate")
@_beartype.beartype
def __interpolate(
    g, input, size, scale_factor, mode, align_corners, recompute_scale_factor, antialias
):
    scales, mode = symbolic_helper._interpolate_get_scales_and_mode(
        g, input, size, scale_factor, mode, align_corners
    )
    return g.op("Upsample", input, scales, mode_s=mode)


@_onnx_symbolic("aten::bitwise_not")
@_beartype.beartype
def bitwise_not(g, input):
    if not symbolic_helper._is_bool(input):
        raise errors.SymbolicValueError(
            "ONNX export does NOT support exporting bitwise Not "
            "for non-boolean input values",
            input,
        )
    return g.op("Not", input)


@_beartype.beartype
def wrap_logical_op_with_cast_to(to_type):
    def decorator(fn):
        @functools.wraps(fn)
        def wrap_with_cast(g, input, other):
            to_cast_func = globals()[f"_cast_{to_type}"]
            return fn(g, to_cast_func(g, input, False), to_cast_func(g, other, False))

        return wrap_with_cast

    return decorator


@_beartype.beartype
def wrap_logical_op_with_negation(func: Callable) -> Callable:
    @functools.wraps(func)
    def wrap_with_not(g, input, other):
        return g.op("Not", func(g, input, other))

    return wrap_with_not


@_onnx_symbolic("aten::__not_")
@_beartype.beartype
def __not_(g, self):
    if not symbolic_helper._is_bool(self):
        raise errors.SymbolicValueError(
            "ONNX export does NOT support exporting bitwise Not "
            "for non-boolean input values",
            self,
        )
    return g.op("Not", self)


@_onnx_symbolic("aten::eq")
@symbolic_helper.quantized_args(True, True)
@_beartype.beartype
def eq(g, self, other):
    if isinstance(self.type(), _C.DeviceObjType) and isinstance(
        other.type(), _C.DeviceObjType
    ):
        # ONNX doesn't have devices, so consider them all to be equal.
        # The no-op check for equality will get constant-folded.
        return g.op("Constant", value_t=torch.tensor(True, dtype=torch.bool))
    return g.op("Equal", self, other)


@_onnx_symbolic("aten::ne")
@symbolic_helper.quantized_args(True, True)
@wrap_logical_op_with_negation
@_beartype.beartype
def ne(g, self, other):
    return eq(g, self, other)


@_onnx_symbolic("aten::gt")
@symbolic_helper.quantized_args(True, True)
@_beartype.beartype
def gt(g, input, other):
    return _gt_impl(g, input, other)


@_beartype.beartype
def _gt_impl(g, input, other):
    if (
        input.type().scalarType() is not None
        and symbolic_helper._is_bool(input)
        and other.type().scalarType() is not None
        and symbolic_helper._is_bool(other)
    ):
        input = g.op("Cast", input, to_i=_C_onnx.TensorProtoDataType.INT32)
        other = g.op("Cast", other, to_i=_C_onnx.TensorProtoDataType.INT32)
    return g.op("Greater", input, other)


@_onnx_symbolic("aten::lt")
@symbolic_helper.quantized_args(True, True)
@_beartype.beartype
def lt(g, input, other):
    return _lt_impl(g, input, other)


@_beartype.beartype
def _lt_impl(g, input, other):
    if (
        input.type().scalarType() is not None
        and symbolic_helper._is_bool(input)
        and other.type().scalarType() is not None
        and symbolic_helper._is_bool(other)
    ):
        input = g.op("Cast", input, to_i=_C_onnx.TensorProtoDataType.INT32)
        other = g.op("Cast", other, to_i=_C_onnx.TensorProtoDataType.INT32)
    return g.op("Less", input, other)


@_onnx_symbolic("aten::ge")
@symbolic_helper.quantized_args(True, True)
@wrap_logical_op_with_negation
@_beartype.beartype
def ge(g, input, other):
    return _lt_impl(g, input, other)


@_onnx_symbolic("aten::le")
@symbolic_helper.quantized_args(True, True)
@wrap_logical_op_with_negation
@_beartype.beartype
def le(g, input, other):
    return _gt_impl(g, input, other)


@_onnx_symbolic("aten::__and_")
@_beartype.beartype
def __and_(g, input, other):
    if not symbolic_helper._is_bool(input):
        raise errors.SymbolicValueError(
            "ONNX export does NOT support exporting bitwise AND "
            "for non-boolean input values",
            input,
        )
    if not symbolic_helper._is_bool(other):
        raise errors.SymbolicValueError(
            "ONNX export does NOT support exporting bitwise AND "
            "for non-boolean input values",
            other,
        )
    return g.op("And", input, other)


@_onnx_symbolic("aten::__or_")
@_beartype.beartype
def __or_(g, input, other):
    if not symbolic_helper._is_bool(input):
        raise errors.SymbolicValueError(
            "ONNX export does NOT support exporting bitwise OR "
            "for non-boolean input values",
            input,
        )
    if not symbolic_helper._is_bool(other):
        raise errors.SymbolicValueError(
            "ONNX export does NOT support exporting bitwise OR "
            "for non-boolean input values",
            other,
        )
    return g.op("Or", input, other)


@_onnx_symbolic("aten::__xor_")
@_beartype.beartype
def __xor_(g, input, other):
    if not symbolic_helper._is_bool(input):
        raise errors.SymbolicValueError(
            "ONNX export does NOT support exporting bitwise XOR "
            "for non-boolean input values",
            input,
        )
    if not symbolic_helper._is_bool(other):
        raise errors.SymbolicValueError(
            "ONNX export does NOT support exporting bitwise XOR "
            "for non-boolean input values",
            other,
        )
    return g.op("Xor", input, other)


@_onnx_symbolic("aten::logical_and")
@wrap_logical_op_with_cast_to("Bool")
@_beartype.beartype
def logical_and(g, input, other):
    return g.op("And", input, other)


@_onnx_symbolic("aten::logical_or")
@wrap_logical_op_with_cast_to("Bool")
@_beartype.beartype
def logical_or(g, input, other):
    return g.op("Or", input, other)


@_onnx_symbolic("aten::logical_xor")
@wrap_logical_op_with_cast_to("Bool")
@_beartype.beartype
def logical_xor(g, input, other):
    return g.op("Xor", input, other)


@_onnx_symbolic("aten::__rshift_")
@_beartype.beartype
def __rshift_(g, self, other):
    # make sure to cast other to self's type
    # (when self is long, make sure that other is not float)
    if other.type().scalarType() != self.type().scalarType():
        other = g.op(
            "Cast",
            other,
            to_i=_type_utils.JitScalarType.from_name(
                self.type().scalarType()
            ).onnx_type(),
        )

    two = g.op("Constant", value_t=torch.tensor(2, dtype=torch.float32))
    # exponent (same type as self) has to be float or double in onnx::Pow
    if not symbolic_helper._is_fp(self):
        other = g.op("Cast", other, to_i=_C_onnx.TensorProtoDataType.FLOAT)
    two_pow = g.op("Pow", two, other)
    two_pow = g.op(
        "Cast",
        two_pow,
        to_i=_type_utils.JitScalarType.from_name(self.type().scalarType()).onnx_type(),
    )
    rshift = g.op("Div", self, two_pow)
    return rshift


@_onnx_symbolic("aten::__lshift_")
@_beartype.beartype
def __lshift_(g, self, other):
    # make sure to cast other to self's type
    # (when self is long, make sure that other is not float)
    if other.type().scalarType() != self.type().scalarType():
        other = g.op(
            "Cast",
            other,
            to_i=_type_utils.JitScalarType.from_name(
                self.type().scalarType()
            ).onnx_type(),
        )

    two = g.op("Constant", value_t=torch.tensor(2, dtype=torch.float32))
    # exponent (same type as self) has to be float or double in onnx::Pow
    if not symbolic_helper._is_fp(self):
        other = g.op("Cast", other, to_i=_C_onnx.TensorProtoDataType.FLOAT)
    two_pow = g.op("Pow", two, other)
    two_pow = g.op(
        "Cast",
        two_pow,
        to_i=_type_utils.JitScalarType.from_name(self.type().scalarType()).onnx_type(),
    )
    lshift = g.op("Mul", self, two_pow)
    return lshift


@_onnx_symbolic("aten::where")
@symbolic_helper.parse_args("v", "v", "v", "i")
@_beartype.beartype
def where(g, condition, self=None, other=None, _outputs=None):
    # Assumes that torch.where's first argument takes only Bool and Byte tensors.
    if not symbolic_helper._is_bool(condition):
        condition = g.op("Cast", condition, to_i=_C_onnx.TensorProtoDataType.BOOL)
    if self is None:
        condition = nonzero(g, condition)
        return symbolic_helper._unbind_helper(
            g, condition, g.op("Constant", value_t=torch.tensor(1)), _outputs
        )
    return g.op("Where", condition, self, other)


@_onnx_symbolic("aten::log_softmax")
@symbolic_helper.parse_args("v", "i", "none")
@_beartype.beartype
def log_softmax(g, input, dim, dtype=None):
    # PyTorch dim and ONNX axis have different meanings.
    # See Softmax comment for details.
    # TODO: remove this as onnx opset 11 spec allows negative axes
    input_dim = symbolic_helper._get_tensor_rank(input)
    if input_dim is None:
        return symbolic_helper._unimplemented(
            "dim",
            "ONNX and PyTorch use different strategies to split the input. "
            "Input rank must be known at export time.",
        )
    if dim < 0:
        dim = input_dim + dim
    is_transpose_required = input_dim != dim + 1
    # ONNX only supports log_softmax with dim = -1. Transpose must be added before and after log_softmax to support other cases.
    if is_transpose_required:
        axes = list(range(input_dim))
        axes[dim], axes[-1] = axes[-1], axes[dim]
        input = g.op("Transpose", input, perm_i=axes)
        dim = input_dim - 1
    return_op = g.op("LogSoftmax", input, axis_i=dim)
    if dtype and dtype.node().kind() != "prim::Constant":
        parsed_dtype = symbolic_helper._get_const(dtype, "i", "dtype")
        return_op = g.op(
            "Cast", return_op, to_i=_type_utils.JitScalarType(parsed_dtype).onnx_type()
        )
    if is_transpose_required:
        return_op = g.op("Transpose", return_op, perm_i=axes)
    return return_op


@_onnx_symbolic("aten::_log_softmax")
@symbolic_helper.parse_args("v", "i", "i")
@_beartype.beartype
def _log_softmax(g, input, dim, half_to_float):
    if half_to_float and input.type().scalarType() == "Half":
        input = g.op("Cast", input, to_i=_C_onnx.TensorProtoDataType.FLOAT)
    return log_softmax(g, input, dim)


@_onnx_symbolic("aten::_convolution")
@symbolic_helper.parse_args(
    "v", "v", "v", "is", "is", "is", "i", "is", "i", "i", "i", "i", "i"
)
@_beartype.beartype
def _convolution(
    g,
    input,
    weight,
    bias,
    stride,
    padding,
    dilation,
    transposed,
    output_padding,
    groups,
    benchmark,
    deterministic,
    cudnn_enabled,
    allow_tf32=None,
):
    weight_size = symbolic_helper._get_tensor_sizes(weight)
    try:
        kernel_shape = weight_size[2:]
    except Exception:
        # FIXME(justinchuby): Avoid catching Exception.
        # Catch a more specific exception instead.
        kernel_shape = None

    if kernel_shape is None or any([i is None for i in kernel_shape]):
        raise errors.SymbolicValueError(
            "Unsupported: ONNX export of convolution for kernel of unknown shape.",
            input,
        )

    args = [input, weight]
    # ONNX only supports 1D bias
    if (
        not symbolic_helper._is_none(bias)
        and symbolic_helper._get_tensor_rank(bias) == 1
    ):
        args.append(bias)

    kwargs = {
        "kernel_shape_i": weight_size[2:],
        "strides_i": stride,
        # NB: ONNX supports asymmetric padding, whereas PyTorch supports only
        # symmetric padding
        "pads_i": padding + padding,
        "dilations_i": dilation,
        "group_i": groups,
    }

    if any(o != 0 for o in output_padding):
        # ONNX supports both output_shape and output_padding. they are equivalent expressive.
        # output_padding is more straightforward, so we use it here.
        # output_shape = stride * (input_shape - 1) + output_padding + kernel_shape - padding * 2
        assert transposed
        assert len(stride) == len(output_padding)
        kwargs["output_padding_i"] = output_padding

    n = g.op("ConvTranspose" if transposed else "Conv", *args, **kwargs)

    if (
        not symbolic_helper._is_none(bias)
        and symbolic_helper._get_tensor_rank(bias) != 1
    ):
        return g.op("Add", n, bias)
    else:
        return n


@_onnx_symbolic("aten::convolution")
@symbolic_helper.parse_args("v", "v", "v", "is", "is", "is", "i", "is", "i")
@_beartype.beartype
def convolution(
    g,
    input,
    weight,
    bias,
    stride,
    padding,
    dilation,
    transposed,
    output_padding,
    groups,
):
    return _convolution(
        g,
        input,
        weight,
        bias,
        stride,
        padding,
        dilation,
        transposed,
        output_padding,
        groups,
        None,
        None,
        None,
        None,
    )


@_onnx_symbolic("aten::conv1d")
@symbolic_helper.parse_args("v", "v", "v", "is", "is", "is", "i")
@_beartype.beartype
def conv1d(g, input, weight, bias, stride, padding, dilation, groups):
    return _convolution(
        g,
        input,
        weight,
        bias,
        stride,
        padding,
        dilation,
        False,
        (),
        groups,
        None,
        None,
        None,
        None,
    )


@_onnx_symbolic("aten::conv2d")
@symbolic_helper.parse_args("v", "v", "v", "is", "is", "is", "i")
@_beartype.beartype
def conv2d(g, input, weight, bias, stride, padding, dilation, groups):
    return _convolution(
        g,
        input,
        weight,
        bias,
        stride,
        padding,
        dilation,
        False,
        (),
        groups,
        None,
        None,
        None,
        None,
    )


@_onnx_symbolic("aten::conv3d")
@symbolic_helper.parse_args("v", "v", "v", "is", "is", "is", "i")
@_beartype.beartype
def conv3d(g, input, weight, bias, stride, padding, dilation, groups):
    return _convolution(
        g,
        input,
        weight,
        bias,
        stride,
        padding,
        dilation,
        False,
        (),
        groups,
        None,
        None,
        None,
        None,
    )


@_onnx_symbolic("aten::conv_transpose1d")
@symbolic_helper.parse_args("v", "v", "v", "is", "is", "is", "i", "is")
@_beartype.beartype
def conv_transpose1d(
    g, input, weight, bias, stride, padding, output_padding, groups, dilation
):
    return _convolution(
        g,
        input,
        weight,
        bias,
        stride,
        padding,
        dilation,
        True,
        output_padding,
        groups,
        None,
        None,
        None,
        None,
    )


@_onnx_symbolic("aten::conv_transpose2d")
@symbolic_helper.parse_args("v", "v", "v", "is", "is", "is", "i", "is")
@_beartype.beartype
def conv_transpose2d(
    g, input, weight, bias, stride, padding, output_padding, groups, dilation
):
    return _convolution(
        g,
        input,
        weight,
        bias,
        stride,
        padding,
        dilation,
        True,
        output_padding,
        groups,
        None,
        None,
        None,
        None,
    )


@_onnx_symbolic("aten::conv_transpose3d")
@symbolic_helper.parse_args("v", "v", "v", "is", "is", "is", "i", "is")
@_beartype.beartype
def conv_transpose3d(
    g, input, weight, bias, stride, padding, output_padding, groups, dilation
):
    return _convolution(
        g,
        input,
        weight,
        bias,
        stride,
        padding,
        dilation,
        True,
        output_padding,
        groups,
        None,
        None,
        None,
        None,
    )


@_onnx_symbolic("aten::batch_norm")
@symbolic_helper.parse_args("v", "v", "v", "v", "v", "i", "f", "f", "i")
@_beartype.beartype
def batch_norm(
    g,
    input,
    weight,
    bias,
    running_mean,
    running_var,
    training,
    momentum,
    eps,
    cudnn_enabled,
):
    symbolic_helper.check_training_mode(training, "batch_norm")

    if (
        torch.is_autocast_enabled()
        and not symbolic_helper.args_have_same_dtype(
            [input, weight, bias, running_mean, running_var]
        )
        and GLOBALS.export_onnx_opset_version < 15
    ):
        return symbolic_helper._onnx_opset_unsupported_detailed(
            "BatchNormalization",
            9,
            15,
            "All input tensors must have the same `dtype`."
            " Turn off Autocast or export using opset version 15.",
            input,
        )

    weight, bias, running_mean, running_var = symbolic_helper._batchnorm_helper(
        g, input, weight, bias, running_mean, running_var
    )
    out = g.op(
        "BatchNormalization",
        input,
        weight,
        bias,
        running_mean,
        running_var,
        epsilon_f=eps,
        momentum_f=1 - momentum,
        outputs=1 if not training else 5,
    )
    if not training:
        return out
    else:
        res, new_running_mean, new_running_var, saved_mean, saved_var = out
        new_running_mean.setType(running_mean.type())
        new_running_var.setType(running_var.type())
        saved_mean.setDebugName("batch_norm_dead_output-" + saved_mean.debugName())
        saved_var.setDebugName("batch_norm_dead_output-" + saved_var.debugName())
        return res


@_beartype.beartype
def _layer_norm_returns_normalized_input_mean_rstd(
    g,
    input: _C.Value,
    normalized_shape: Sequence[int],
    weight: _C.Value,
    bias: _C.Value,
    eps: float,
    cudnn_enable: bool,
    return_mean_rstd: bool,
) -> Tuple[_C.Value, Optional[_C.Value], Optional[_C.Value]]:
    if symbolic_helper.is_caffe2_aten_fallback():
        return g.at(
            "layer_norm",
            input,
            weight,
            bias,
            normalized_shape_i=normalized_shape,
            eps_f=eps,
            cudnn_enable_i=cudnn_enable,
        )
    axes = [-i for i in range(len(normalized_shape), 0, -1)]

    two_cst = symbolic_helper._generate_wrapped_number(g, 2.0)
    eps_cst = symbolic_helper._generate_wrapped_number(g, eps)

    mean = g.op("ReduceMean", input, axes_i=axes)
    numerator = sub(g, input, mean)
    # variance = e((x - e(x))^2), and (x - e(x)) is the numerator in the layer_norm formula
    variance = g.op("ReduceMean", pow(g, numerator, two_cst), axes_i=axes)
    denominator = sqrt(g, add(g, variance, eps_cst))

    normalized = g.op("Div", numerator, denominator)

    if not (weight is None or symbolic_helper._is_none(weight)):
        normalized = mul(g, normalized, weight)
    if not (bias is None or symbolic_helper._is_none(bias)):
        normalized = add(g, normalized, bias)

    if return_mean_rstd:
        # rdenominator = 1 / sqrt(variance + eps)
        rdenominator = reciprocal(g, denominator)
        return normalized, mean, rdenominator
    return normalized, None, None


@_onnx_symbolic("aten::native_layer_norm")
@symbolic_helper.quantized_args(True, False, False, False)
@symbolic_helper.parse_args("v", "is", "v", "v", "f")
@_beartype.beartype
def native_layer_norm(g, input, normalized_shape, weight, bias, eps):
    return _layer_norm_returns_normalized_input_mean_rstd(
        g, input, normalized_shape, weight, bias, eps, False, True
    )


@_onnx_symbolic("aten::layer_norm")
@symbolic_helper.quantized_args(True, False, False, False)
@symbolic_helper.parse_args("v", "is", "v", "v", "f", "b")
@_beartype.beartype
def layer_norm(g, input, normalized_shape, weight, bias, eps, cudnn_enable):
    normalized, _, _ = _layer_norm_returns_normalized_input_mean_rstd(
        g, input, normalized_shape, weight, bias, eps, cudnn_enable, False
    )
    return normalized


@_onnx_symbolic("aten::instance_norm")
@symbolic_helper.parse_args("v", "v", "v", "v", "v", "b", "f", "f", "b")
@_beartype.beartype
def instance_norm(
    g,
    input,
    weight,
    bias,
    running_mean,
    running_var,
    use_input_stats: bool,
    momentum: Number,
    eps: Number,
    cudnn_enabled: bool,
):
    symbolic_helper.check_training_mode(use_input_stats, "instance_norm")
    channel_size = symbolic_helper._get_tensor_dim_size(input, 1)
    if weight is None or symbolic_helper._is_none(weight):
        if channel_size is None:
            raise errors.SymbolicValueError(
                "Unsupported: ONNX export of instance_norm for unknown channel size.",
                input,
            )
        weight_value = torch.tensor(
            [1.0] * channel_size,
            dtype=_type_utils.JitScalarType.from_name(
                input.type().scalarType()
            ).dtype(),
        )
        weight = g.op("Constant", value_t=weight_value)
    if bias is None or symbolic_helper._is_none(bias):
        if channel_size is None:
            raise errors.SymbolicValueError(
                "Unsupported: ONNX export of instance_norm for unknown channel size.",
                input,
            )
        bias_value = torch.tensor(
            [0.0] * channel_size,
            dtype=_type_utils.JitScalarType.from_name(
                input.type().scalarType()
            ).dtype(),
        )
        bias = g.op("Constant", value_t=bias_value)
    if (
        running_mean is None
        or symbolic_helper._is_none(running_mean)
        or running_var is None
        or symbolic_helper._is_none(running_var)
    ):
        return g.op("InstanceNormalization", input, weight, bias, epsilon_f=eps)
    else:
        input_size = symbolic_helper._get_tensor_sizes(input)
        # If input shape is [N, C, H, W], reshape to [1, N * C, H, W] and call batch_norm.
        # For more information instance_norm():
        # https://github.com/pytorch/pytorch/blob/master/aten/src/ATen/native/Normalization.cpp#L542
        input_size_reshape = input_size.copy()
        n = input_size[0]
        if n is None:
            raise errors.SymbolicValueError(
                "Unsupported: ONNX export of instance_norm training for unknown "
                "batch size.",
                input,
            )
        c = input_size[1]
        input_size_reshape[0] = 1
        input_size_reshape[1] = n * c
        weight_ = repeat(
            g, weight, g.op("Constant", value_t=torch.tensor([n], dtype=torch.int64))
        )
        bias_ = repeat(
            g, bias, g.op("Constant", value_t=torch.tensor([n], dtype=torch.int64))
        )
        running_mean_ = repeat(
            g,
            running_mean,
            g.op("Constant", value_t=torch.tensor([n], dtype=torch.int64)),
        )
        running_var_ = repeat(
            g,
            running_var,
            g.op("Constant", value_t=torch.tensor([n], dtype=torch.int64)),
        )
        input_reshaped = g.op(
            "Reshape",
            input,
            g.op("Constant", value_t=torch.LongTensor(input_size_reshape)),
        )
        out = batch_norm(
            g,
            input_reshaped,
            weight_,
            bias_,
            running_mean_,
            running_var_,
            use_input_stats,
            momentum,
            eps,
            cudnn_enabled,
        )
        return view(g, out, g.op("Constant", value_t=torch.tensor(input_size)))


@_onnx_symbolic("aten::unfold")
@symbolic_helper.parse_args("v", "i", "i", "i")
@_beartype.beartype
def unfold(g, input, dimension, size, step):
    if symbolic_helper.is_caffe2_aten_fallback():
        return g.at("unfold", input, dimension_i=dimension, size_i=size, step_i=step)
    sizes = symbolic_helper._get_tensor_sizes(input)
    # FIXME(justinchuby): Get rid of the try catch here to improve readability
    try:
        sizedim = sizes[dimension]
    except Exception:
        # FIXME(justinchuby): Avoid catching Exception.
        # Catch a more specific exception instead.
        sizedim = None
    if sizedim is not None:
        low_indices = range(0, sizedim, step)
        hi_indices = range(size, sizedim + 1, step)
        stack = [
            symbolic_helper._slice_helper(
                g, input, axes=[dimension], starts=[low], ends=[hi]
            )
            for low, hi in zip(low_indices, hi_indices)
        ]
        ndim = len(sizes)
        perm = list(range(0, ndim))
        perm.append(perm.pop(dimension))
        unsqueeze = [
            symbolic_helper._unsqueeze_helper(
                g, g.op("Transpose", t, perm_i=perm), [dimension]
            )
            for t in stack
        ]
        return g.op("Concat", *unsqueeze, axis_i=dimension)
    else:
        return symbolic_helper._unimplemented(
            "Unfold", "input size not accessible", input
        )


@_onnx_symbolic("aten::elu")
@symbolic_helper.quantized_args(True)
@symbolic_helper.parse_args("v", "t", "t", "t")
@_beartype.beartype
def elu(g, input, alpha, scale, input_scale):
    if scale and scale != 1.0:
        return symbolic_helper._unimplemented(
            "scale", "does not support scale in Elu", scale
        )
    if input_scale and input_scale != 1.0:
        return symbolic_helper._unimplemented(
            "input_scale", "does not support input_scale in Elu", input_scale
        )
    # See Note [Export inplace]
    return g.op("Elu", input, alpha_f=symbolic_helper._scalar(alpha))


@_onnx_symbolic("aten::selu")
@symbolic_helper.quantized_args(True)
@_beartype.beartype
def selu(g, input):
    return g.op("Selu", input)


@_onnx_symbolic("aten::index_select")
@symbolic_helper.parse_args("v", "i", "v")
@_beartype.beartype
def index_select(g, self, dim, index):
    # In case of a scalar index, index_select returns a tensor with the same rank as the input.
    # To match this behavior in ONNX, we make index a 1D tensor so that the following gather
    # also produces a tensor with the same rank as the input.
    return symbolic_helper._select_helper(g, self, dim, index)


@_onnx_symbolic("aten::index_put")
@_beartype.beartype
def index_put(g, self, indices_list_value, values, accumulate):
    if symbolic_helper._is_packed_list(indices_list_value):
        indices_list = symbolic_helper._unpack_list(indices_list_value)
    else:
        indices_list = [indices_list_value]
    if symbolic_helper.is_caffe2_aten_fallback():
        args = [self] + indices_list + [values, accumulate]
        return g.at("index_put", *args)

    accumulate = symbolic_helper._parse_arg(accumulate, "b")

    if len(indices_list) == 0:
        if accumulate:
            return add(g, self, values)
        return values
    symbolic_helper._onnx_opset_unsupported("index_put", 9, 11, self)


@_onnx_symbolic("aten::index_fill")
@_beartype.beartype
def index_fill(g, self, dim, index, value):
    dim_value = symbolic_helper._parse_arg(dim, "i")
    if symbolic_helper.is_caffe2_aten_fallback():
        return g.at(
            "index_fill",
            self,
            index,
            value,
            overload_name="int_Scalar",
            dim_i=dim_value,
        )

    expanded_index_shape, expanded_index = symbolic_helper._index_fill_reshape_helper(
        g, self, dim, index
    )
    value = symbolic_helper._maybe_get_scalar(value)
    value = symbolic_helper._if_scalar_type_as(value, self)
    expanded_value = expand(g, value, expanded_index_shape, None)

    return scatter(g, self, dim, expanded_index, expanded_value)


@_onnx_symbolic("aten::index_copy")
@_beartype.beartype
def index_copy(g, self, dim, index, source):
    dim_value = symbolic_helper._parse_arg(dim, "i")
    if symbolic_helper.is_caffe2_aten_fallback():
        return g.at("index_copy", self, index, source, dim_i=dim_value)
    expanded_index_shape, expanded_index = symbolic_helper._index_fill_reshape_helper(
        g, self, dim, index
    )
    return scatter(g, self, dim, expanded_index, source)


@_onnx_symbolic("aten::bucketize")
@symbolic_helper.parse_args("v", "v", "b", "b")
@_beartype.beartype
def bucketize(g, self, boundaries, out_int32=False, right=False):
    out_type = _C_onnx.TensorProtoDataType.INT64
    if out_int32:
        out_type = _C_onnx.TensorProtoDataType.INT32
    # A tensor expanded_boundaries is created such that it
    # contains a copy of boundaries for each element of self.
    new_shape = g.op("Concat", g.op("Shape", boundaries), g.op("Shape", self), axis_i=0)
    # Unsqueeze step is performed to respect ONNX's numpy style broadcasting for comparison ops
    # https://github.com/onnx/onnx/blob/main/docs/Broadcasting.md
    tensor_rank = symbolic_helper._get_tensor_rank(self)
    assert tensor_rank is not None
    unsqueeze_axes = list(range(1, tensor_rank + 1))
    expanded_boundaries = expand(
        g,
        symbolic_helper._unsqueeze_helper(g, boundaries, unsqueeze_axes),
        new_shape,
        None,
    )
    # Compare each element of self to boundaries to get a tensor
    # with leading 1s and trailing 0s.
    # e.g., 4 > [1, 3, 4] = [1, 1, 0]
    # The index of the last 1 is the bucket where the element should go.
    if right:
        cond = ge(g, self, expanded_boundaries)
    else:
        cond = gt(g, self, expanded_boundaries)
    cond_out = g.op("Cast", cond, to_i=out_type)
    # Sum to get the number of 1s corresponding to each element,
    # which is the same as the bucket index.
    # e.g., sum(4 > [1, 3, 4]) = sum([1, 1, 0]) = 2
    return symbolic_helper._reducesum_helper(g, cond_out, axes_i=[0], keepdims_i=0)


@_onnx_symbolic("aten::type_as")
@_beartype.beartype
def type_as(g, self, other):
    self_dtype = symbolic_helper._try_get_scalar_type(self)
    other_dtype = symbolic_helper._try_get_scalar_type(other)
    if self_dtype == other_dtype and self_dtype is not None:
        return self
    if other_dtype is not None:
        return g.op(
            "Cast",
            self,
            to_i=_type_utils.JitScalarType.from_name(other_dtype).onnx_type(),
        )

    if symbolic_helper.is_caffe2_aten_fallback():
        # We don't know the type of other, bail by emitting ATen
        return g.at("type_as", self, other)

    raise errors.SymbolicValueError(
        "Unsupported: ONNX export of type_as for tensor "
        "of unknown dtype. Please check if the dtype of the "
        "parameter passed to the type_as function is correct.",
        other,
    )


@_onnx_symbolic("aten::cosine_similarity")
@symbolic_helper.parse_args("v", "v", "i", "f")
@_beartype.beartype
def cosine_similarity(g, x1, x2, dim, eps):
    if symbolic_helper.is_caffe2_aten_fallback():
        return g.at("cosine_similarity", x1, x2, dim_i=dim, eps_f=eps)
    cross = symbolic_helper._reducesum_helper(
        g, mul(g, x1, x2), axes_i=[dim], keepdims_i=0
    )
    x1_l2 = symbolic_helper._reducesum_helper(
        g, mul(g, x1, x1), axes_i=[dim], keepdims_i=0
    )
    x2_l2 = symbolic_helper._reducesum_helper(
        g, mul(g, x2, x2), axes_i=[dim], keepdims_i=0
    )
    div_tens = max(
        g, sqrt(g, mul(g, x1_l2, x2_l2)), g.op("Constant", value_t=torch.tensor([eps]))
    )
    return div(g, cross, div_tens)


@_onnx_symbolic("aten::pairwise_distance")
@_beartype.beartype
def pairwise_distance(g, input1, input2, p, eps, keepdim):
    if not symbolic_helper._is_value(eps):
        eps = g.op("Constant", value_t=torch.tensor([eps]))
    inv_p = div(
        g,
        g.op("Constant", value_t=torch.tensor([1], dtype=torch.float)),
        add(g, p, eps),
    )
    summation = symbolic_helper._reducesum_helper(
        g,
        pow(g, sub(g, input1, input2), p),
        axes_i=[-1],
        keepdims_i=symbolic_helper._parse_arg(keepdim, "i"),
    )
    return pow(g, summation, inv_p)


@_onnx_symbolic("aten::clone")
# ignore clone operators that are inserted by PyTorch autograd
@_beartype.beartype
def clone(g, input, unused_memory_format):
    return input


@_onnx_symbolic("aten::abs")
@_beartype.beartype
def abs(g, self):
    return g.op("Abs", self)


@_onnx_symbolic("aten::log")
@_beartype.beartype
def log(g, self):
    return g.op("Log", self)


@_onnx_symbolic("aten::log1p")
@_beartype.beartype
def log1p(g, self):
    return log(g, add(g, symbolic_helper._if_scalar_type_as(torch.ones(1), self), self))


@_onnx_symbolic("aten::log10")
@_beartype.beartype
def log10(g, self):
    _ln10 = 2.30258509299404568401
    return g.op("Div", log(g, self), g.op("Constant", value_t=torch.tensor([_ln10])))


@_onnx_symbolic("aten::pow")
@_beartype.beartype
def pow(g, self, exponent):
    f_dtype = self_dtype = self.type().scalarType()
    if not symbolic_helper._is_fp(self):
        f_dtype = "Float"
        self = g.op(
            "Cast", self, to_i=_type_utils.JitScalarType.from_name(f_dtype).onnx_type()
        )
    if not symbolic_helper._is_fp(exponent):
        exponent = g.op(
            "Cast",
            exponent,
            to_i=_type_utils.JitScalarType.from_name(f_dtype).onnx_type(),
        )
    pow = g.op("Pow", self, exponent)
    return pow


@_onnx_symbolic("aten::clamp")
@_beartype.beartype
def clamp(g, self, min, max):
    # min or max may be None that we need to dispatch to
    # Clip separately, as ONNX does not have None syntax
    if symbolic_helper._is_none(min):
        return clamp_max(g, self, max)
    elif symbolic_helper._is_none(max):
        return clamp_min(g, self, min)
    else:
        if symbolic_helper._is_constant(min) and symbolic_helper._is_constant(max):
            return _op_with_optional_float_cast(
                g,
                "Clip",
                self,
                min_f=symbolic_helper._parse_arg(min, "f"),
                max_f=symbolic_helper._parse_arg(max, "f"),
                opset_before=12,
            )
        else:
            return clamp_max(g, clamp_min(g, self, min), max)


@_onnx_symbolic("aten::clamp_min")
@symbolic_helper.parse_args("v", "v")
@_beartype.beartype
def clamp_min(g, self, min):
    if symbolic_helper._is_constant(min):
        return _op_with_optional_float_cast(
            g, "Clip", self, min_f=symbolic_helper._parse_arg(min, "f"), opset_before=12
        )
    else:
        dtype = self.type().scalarType()
        min = g.op(
            "Cast", min, to_i=_type_utils.JitScalarType.from_name(dtype).onnx_type()
        )
        return _op_with_optional_float_cast(g, "Max", self, min, opset_before=12)


@_onnx_symbolic("aten::clamp_max")
@symbolic_helper.parse_args("v", "v")
@_beartype.beartype
def clamp_max(g, self, max):
    if symbolic_helper._is_constant(max):
        return _op_with_optional_float_cast(
            g, "Clip", self, max_f=symbolic_helper._parse_arg(max, "f"), opset_before=12
        )
    else:
        dtype = self.type().scalarType()
        max = g.op(
            "Cast", max, to_i=_type_utils.JitScalarType.from_name(dtype).onnx_type()
        )
        return _op_with_optional_float_cast(g, "Min", self, max, opset_before=12)


@_onnx_symbolic("aten::max")
# torch.max (same for torch.min) actually has two interfaces smashed together:
# torch.max(x, dim, keepdim) and torch.max(x, y)
# TODO(justinchuby): Support multiple quantized args in output
@_beartype.beartype
def max(g, self, dim_or_y=None, keepdim=None):
    # torch.max(input)
    if dim_or_y is None and keepdim is None:
        return g.op("ReduceMax", self, keepdims_i=0)
    # torch.max(input, other)
    if keepdim is None:
        return _op_with_optional_float_cast(g, "Max", self, dim_or_y, opset_before=12)
    # torch.max(input, dim, keepdim)
    else:
        dim = symbolic_helper._get_const(dim_or_y, "i", "dim")
        keepdim = symbolic_helper._get_const(keepdim, "i", "keepdim")
        max = g.op("ReduceMax", self, axes_i=[dim], keepdims_i=keepdim)
        indices = g.op("ArgMax", self, axis_i=dim, keepdims_i=keepdim)
        return max, indices


@_onnx_symbolic("aten::maximum")
@symbolic_helper.quantized_args(True, True)
@_beartype.beartype
def maximum(g, input, other):
    return max(g, input, dim_or_y=other)


@_onnx_symbolic("aten::min")
# TODO(justinchuby): Support multiple quantized args in output
@_beartype.beartype
def min(g, self, dim_or_y=None, keepdim=None):
    # torch.min(input)
    if dim_or_y is None and keepdim is None:
        return g.op("ReduceMin", self, keepdims_i=0)
    # torch.min(input, other)
    if keepdim is None:
        return _op_with_optional_float_cast(g, "Min", self, dim_or_y, opset_before=12)
    # torch.min(input, dim, keepdim)
    else:
        dim = symbolic_helper._get_const(dim_or_y, "i", "dim")
        keepdim = symbolic_helper._get_const(keepdim, "i", "keepdim")
        min = g.op("ReduceMin", self, axes_i=[dim], keepdims_i=keepdim)
        indices = g.op("ArgMin", self, axis_i=dim, keepdims_i=keepdim)
        return min, indices


@_onnx_symbolic("aten::minimum")
@symbolic_helper.quantized_args(True, True)
@_beartype.beartype
def minimum(g, input, other):
    return min(g, input, dim_or_y=other)


@_onnx_symbolic("aten::amax")
@symbolic_helper.quantized_args(True)
@symbolic_helper.parse_args("v", "is", "i")
@_beartype.beartype
def amax(g, self, dim, keepdim):
    return g.op("ReduceMax", self, axes_i=dim, keepdims_i=keepdim)


@_onnx_symbolic("aten::amin")
@symbolic_helper.quantized_args(True)
@symbolic_helper.parse_args("v", "is", "i")
@_beartype.beartype
def amin(g, self, dim, keepdim):
    return g.op("ReduceMin", self, axes_i=dim, keepdims_i=keepdim)


@_onnx_symbolic("aten::aminmax")
@symbolic_helper.quantized_args(True)
@symbolic_helper.parse_args("v", "v", "i")
@_beartype.beartype
def aminmax(g, self, dim, keepdim):
    reduce_kwargs = {"keepdims_i": keepdim}
    if not symbolic_helper._is_none(dim):
        dim = symbolic_helper._get_const(dim, "i", "dim")
        reduce_kwargs["axes_i"] = [dim]

    return g.op("ReduceMin", self, **reduce_kwargs), g.op(
        "ReduceMax", self, **reduce_kwargs
    )


@_onnx_symbolic("aten::exp")
@_beartype.beartype
def exp(g, self):
    return g.op("Exp", self)


@_onnx_symbolic("aten::dropout_")
@_onnx_symbolic("aten::dropout")
@symbolic_helper.parse_args("v", "f", "i")
@_beartype.beartype
def dropout(g, input, p, train):
    symbolic_helper.check_training_mode(train, "dropout")
    # if train is False, dropout is no-op
    if not train:
        return input
    r, _ = g.op("Dropout", input, ratio_f=p, outputs=2)
    return r


@_onnx_symbolic(
    "aten::alpha_dropout_", decorate=[_apply_params("aten::alpha_dropout_")]
)  # See Note [Export inplace]
@_onnx_symbolic(
    "aten::feature_alpha_dropout_",
    decorate=[_apply_params("aten::feature_alpha_dropout_")],
)
@_onnx_symbolic(
    "aten::feature_dropout_", decorate=[_apply_params("aten::feature_dropout_")]
)
@_onnx_symbolic(
    "aten::feature_alpha_dropout",
    decorate=[_apply_params("aten::feature_alpha_dropout")],
)
@_onnx_symbolic("aten::alpha_dropout", decorate=[_apply_params("aten::alpha_dropout")])
@_onnx_symbolic(
    "aten::feature_dropout", decorate=[_apply_params("aten::feature_dropout")]
)
@_beartype.beartype
def _unsupported_dropout(name: str):
    @symbolic_helper.parse_args("v", "none", "b")
    @_beartype.beartype
    def feature_dropout(g, input, p, train):
        # NB: In inference mode, FeatureDropout is exported as an identity op.
        if train:
            return symbolic_helper._unimplemented(name, "training mode", input)
        return input

    return feature_dropout


@_onnx_symbolic("aten::norm")
@symbolic_helper.parse_args("v", "t", "is", "i")
@_beartype.beartype
def norm(g, self, p, dim, keepdim):
    if p == 1:
        f = _reduce_op_symbolic("ReduceL1")
    elif p == 2:
        f = _reduce_op_symbolic("ReduceL2")
    else:
        raise errors.SymbolicValueError(
            "ONNX export only p-norms with p of 1 or 2", self
        )
    return f(g, self, dim=dim, keepdim=keepdim)


@_onnx_symbolic("aten::conv_tbc")
@symbolic_helper.parse_args("v", "v", "v", "i")
@_beartype.beartype
def conv_tbc(g, input, weight, bias, pad):
    if symbolic_helper.is_caffe2_aten_fallback():
        return g.at("conv_tbc", input, weight, bias, pad_i=pad)
    else:
        # input must have 3 dimensions, see:
        # https://github.com/pytorch/pytorch/blob/master/aten/src/ATen/native/ConvolutionTBC.cpp#L8-L10
        # input = (time, batch, in_channels)
        # weight = (kernel_width, in_channels, out_channels)
        # bias = (out_channels,)
        input = g.op("Transpose", input, perm_i=[1, 2, 0])
        weight = g.op("Transpose", weight, perm_i=[2, 1, 0])
        conv = conv1d(g, input, weight, bias, [1], [pad], [1], 1)
        return g.op("Transpose", conv, perm_i=[2, 0, 1])


@_onnx_symbolic("aten::_unique")
@symbolic_helper.parse_args("v", "i", "i")
@_beartype.beartype
def _unique(g, input, sorted, return_inverse):
    if symbolic_helper.is_caffe2_aten_fallback():
        return g.at(
            "_unique",
            input,
            sorted_i=sorted,
            return_inverse_i=return_inverse,
            outputs=2,
        )
    else:
        return symbolic_helper._onnx_unsupported("_unique", input)


@_onnx_symbolic("aten::_unique2")
@symbolic_helper.parse_args("v", "i", "i", "i")
@_beartype.beartype
def _unique2(g, input, sorted, return_inverse, return_counts):
    if symbolic_helper.is_caffe2_aten_fallback():
        return g.at(
            "_unique2",
            input,
            sorted_i=sorted,
            return_inverse_i=return_inverse,
            return_counts_i=return_counts,
            outputs=3,
        )

    symbolic_helper._onnx_opset_unsupported("_unique2", 9, 11, input)


@_beartype.beartype
def _cast_func_template(to_i, g, input, non_blocking):
    """Template for creating a cast function."""
    return g.op("Cast", input, to_i=to_i)


# TODO(justinchuby): Use the decorator and _export for these operators
# Metaprogram symbolics for each ATen native specialized cast operator.
# For e.g. we specify a function named `_cast_Byte` that instantiates an
# ONNX cast node with `to` attribute "UINT8"
# def _cast_Byte
# def _cast_Char
# def _cast_Short
# def _cast_Int
# def _cast_Long
# def _cast_Half
# def _cast_Float
# def _cast_Double
# def _cast_ComplexFloat
# def _cast_ComplexDouble
# def _cast_Bool
# def _cast_BFloat16
for scalar_type in (
    "Byte",
    "Char",
    "Short",
    "Int",
    "Long",
    "Half",
    "Float",
    "Double",
    "ComplexFloat",
    "ComplexDouble",
    "Bool",
    "BFloat16",
):
    func_name = f"_cast_{scalar_type}"
    globals()[func_name] = _onnx_symbolic(f"aten::{func_name}")(
        symbolic_helper.parse_args("v", "i")(
            functools.partial(
                _cast_func_template,
                _type_utils.JitScalarType.from_name(scalar_type).onnx_type(),
            )
        )
    )


@_onnx_symbolic("aten::empty")
@symbolic_helper.parse_args("v", "i", "v", "v", "v", "v")
@_beartype.beartype
def empty(g, sizes, dtype, layout, device, pin_memory=False, memory_format=None):
    return zeros(g, sizes, dtype, layout, device, pin_memory)


@_onnx_symbolic("aten::empty_like")
@symbolic_helper.parse_args("v", "i", "v", "v", "v", "v")
@_beartype.beartype
def empty_like(
    g, input, dtype=None, layout=None, device=None, pin_memory=False, memory_format=None
):
    return zeros_like(g, input, dtype, layout, device, pin_memory)


@_onnx_symbolic("aten::new_empty")
@_beartype.beartype
def new_empty(g, self, sizes, dtype, layout, device, pin_memory=False):
    self_dtype = symbolic_helper._try_get_scalar_type(self)
    if dtype is None and self_dtype is not None:
        dtype = self_dtype
        dtype = _type_utils.JitScalarType.from_name(dtype)
    return empty(g, sizes, dtype, layout, device, pin_memory)


@_onnx_symbolic("aten::scalar_tensor")
@_beartype.beartype
def scalar_tensor(g, scalar, dtype, *options):
    dtype = symbolic_helper._get_const(dtype, "i", "dtype")
    if dtype is None:
        dtype = _type_utils.JitScalarType.FLOAT
    scalar = g.op("Cast", scalar, to_i=_type_utils.JitScalarType(dtype).onnx_type())
    return scalar


@_onnx_symbolic("aten::tensor")
@_beartype.beartype
def tensor(g, data, dtype=None, device=None, requires_grad=False):
    dtype = symbolic_helper._get_const(dtype, "i", "dtype")
    if symbolic_helper._is_packed_list(data):
        if dtype is None:
            scalar_name = symbolic_helper._unpack_list(data)[0].type().scalarType()
            dtype = _type_utils.JitScalarType.from_name(scalar_name)
        input_list = list()
        for t in symbolic_helper._unpack_list(data):
            shape_reference = g.op("Constant", value_t=torch.LongTensor([1]))
            t = symbolic_helper._reshape_helper(g, t, shape_reference)
            t = g.op("Cast", t, to_i=_type_utils.JitScalarType(dtype).onnx_type())
            input_list.append(t)
        return g.op("Concat", *input_list, axis_i=0)
    else:
        if dtype is None:
            scalar_name = data.type().scalarType()
            dtype = _type_utils.JitScalarType.from_name(scalar_name)
        if symbolic_helper._is_list(data) and (
            symbolic_helper._is_tensor_list(data)
            or symbolic_helper._is_scalar_list(data)
        ):
            data = g.op("ConcatFromSequence", data, axis_i=0, new_axis_i=1)
    return g.op("Cast", data, to_i=_type_utils.JitScalarType(dtype).onnx_type())


@_onnx_symbolic("aten::as_tensor")
@_beartype.beartype
def as_tensor(g, data, dtype=None, device=None):
    return tensor(g, data, dtype, device)


@_onnx_symbolic("aten::zeros")
@symbolic_helper.parse_args("v", "i", "v", "v", "v")
@_beartype.beartype
def zeros(g, sizes, dtype, layout, device, pin_memory=False):
    # NOTE: no way to set device, layout and pin_memory in ONNX, so we ignore it
    if dtype is None:
        scalar_type = _type_utils.JitScalarType.FLOAT
    else:
        scalar_type = _type_utils.JitScalarType(dtype)
    sizes_ = symbolic_helper._maybe_get_const(sizes, "is")
    if isinstance(sizes_, list) and len(sizes_) == 0:
        sizes = g.op("Constant", value_t=torch.tensor([]).to(torch.int64))
    return g.op(
        "ConstantOfShape",
        sizes,
        value_t=torch.tensor([0], dtype=scalar_type.dtype()),
    )


@_onnx_symbolic("aten::zeros_like")
@symbolic_helper.parse_args("v", "i", "v", "v", "v", "v")
@_beartype.beartype
def zeros_like(
    g, input, dtype=None, layout=None, device=None, pin_memory=False, memory_format=None
):
    shape = g.op("Shape", input)
    if dtype is None:
        scalar_type = _type_utils.JitScalarType.FLOAT
    else:
        scalar_type = _type_utils.JitScalarType(dtype)
    return g.op(
        "ConstantOfShape",
        shape,
        value_t=torch.tensor([0], dtype=scalar_type.dtype()),
    )


@_onnx_symbolic("aten::new_zeros")
@_beartype.beartype
def new_zeros(g, self, sizes, dtype, layout, device, pin_memory=False):
    self_dtype = symbolic_helper._try_get_scalar_type(self)
    if dtype is None and self_dtype is not None:
        dtype = _type_utils.JitScalarType.from_name(self_dtype)
    return zeros(g, sizes, dtype, layout, device, pin_memory)


@_onnx_symbolic("aten::ones")
@symbolic_helper.parse_args("v", "i", "v", "v", "v")
@_beartype.beartype
def ones(g, sizes, dtype, layout, device, pin_memory=False):
    if dtype is None:
        scalar_type = _type_utils.JitScalarType.FLOAT
    else:
        scalar_type = _type_utils.JitScalarType(dtype)
    sizes_ = symbolic_helper._maybe_get_const(sizes, "is")
    if isinstance(sizes_, list) and len(sizes_) == 0:
        sizes = g.op("Constant", value_t=torch.tensor([]).to(torch.int64))
    return g.op(
        "ConstantOfShape",
        sizes,
        value_t=torch.tensor([1], dtype=scalar_type.dtype()),
    )


@_onnx_symbolic("aten::ones_like")
@symbolic_helper.parse_args("v", "i", "v", "v", "v", "v")
@_beartype.beartype
def ones_like(
    g, input, dtype=None, layout=None, device=None, pin_memory=False, memory_format=None
):
    shape = g.op("Shape", input)
    if dtype is None:
        scalar_type = _type_utils.JitScalarType.FLOAT
    else:
        scalar_type = _type_utils.JitScalarType(dtype)
    return g.op(
        "ConstantOfShape",
        shape,
        value_t=torch.tensor([1], dtype=scalar_type.dtype()),
    )


@_onnx_symbolic("aten::new_ones")
@_beartype.beartype
def new_ones(g, self, sizes, dtype, layout, device, pin_memory=False):
    self_dtype = symbolic_helper._try_get_scalar_type(self)
    if dtype is None and self_dtype is not None:
        dtype = self_dtype
        dtype = _type_utils.JitScalarType.from_name(dtype)
    return ones(g, sizes, dtype, layout, device, pin_memory)


@_onnx_symbolic("aten::full")
@_beartype.beartype
def full(g, sizes, value, dtype, layout, device, pin_memory=False):
    const_value = symbolic_helper._maybe_get_const(value, "t")
    if symbolic_helper._is_value(const_value):
        dtype = _type_utils.JitScalarType.FLOAT if dtype is None else dtype
        tmp = zeros(g, sizes, dtype, layout, device)
        return add(g, tmp, value, g.op("Constant", value_t=torch.tensor(1)))
    else:
        dtype = symbolic_helper._get_const(dtype, "i", "dtype")
        if dtype is None:
            scalar_type = _type_utils.JitScalarType.FLOAT
        else:
            scalar_type = _type_utils.JitScalarType(dtype)
        sizes_ = symbolic_helper._maybe_get_const(sizes, "is")
        if isinstance(sizes_, list) and len(sizes_) == 0:
            sizes = g.op("Constant", value_t=torch.tensor([]).to(torch.int64))
        return g.op(
            "ConstantOfShape",
            sizes,
            value_t=const_value.view(1).to(scalar_type.dtype()),
        )


@_onnx_symbolic("aten::full_like")
@_beartype.beartype
def full_like(
    g,
    input,
    fill_value,
    dtype=None,
    layout=None,
    device=None,
    pin_memory=False,
    memory_format=None,
):
    fill_value = symbolic_helper._maybe_get_const(fill_value, "f")
    dtype = symbolic_helper._get_const(dtype, "i", "dtype")
    if dtype is None:
        scalar_type = _type_utils.JitScalarType.FLOAT
    else:
        scalar_type = _type_utils.JitScalarType(dtype)
    if symbolic_helper._is_value(fill_value):
        tmp = zeros_like(g, input, dtype, layout, device)
        fill_value = g.op("Cast", fill_value, to_i=scalar_type.onnx_type())
        return add(g, tmp, fill_value, g.op("Constant", value_t=torch.tensor(1)))
    else:
        shape = g.op("Shape", input)
        return g.op(
            "ConstantOfShape",
            shape,
            value_t=torch.tensor([fill_value], dtype=scalar_type.dtype()),
        )


@_onnx_symbolic("aten::new_full")
@_beartype.beartype
def new_full(g, self, size, fill_value, dtype, layout, device, pin_memory=False):
    self_dtype = symbolic_helper._try_get_scalar_type(self)
    if dtype is None and self_dtype is not None:
        dtype = self_dtype
        dtype = _type_utils.JitScalarType.from_name(dtype)
    return full(g, size, fill_value, dtype, layout, device, pin_memory)


@_onnx_symbolic("aten::eye")
@_beartype.beartype
def eye(g, *args):
    if len(args) == 5:
        # aten::eye(n, dtype, layout, device, pin_memory)
        n, dtype, layout, device, pin_memory = args
        dim_size = symbolic_helper._unsqueeze_helper(g, n, [0])
        shape = g.op("Concat", dim_size, dim_size, axis_i=0)
        tensor = zeros(g, shape, dtype, layout, device)
        return g.op("EyeLike", tensor)
    if len(args) == 6:
        # aten::eye(n, m, dtype, layout, device, pin_memory)
        n, m, dtype, layout, device, pin_memory = args
        shape = g.op(
            "Concat",
            symbolic_helper._unsqueeze_helper(g, n, [0]),
            symbolic_helper._unsqueeze_helper(g, m, [0]),
            axis_i=0,
        )
        tensor = zeros(g, shape, dtype, layout, device)
        return g.op("EyeLike", tensor)

    return symbolic_helper._unimplemented("aten::eye", f"with {len(args)} arguments")


@_onnx_symbolic("aten::slice")
@_beartype.beartype
def slice(g, self, *args):
    if len(args) == 4:
        # aten::slice(Tensor self, int dim, int start, int end, int step) -> Tensor
        dim, start, end, step = args
        step = symbolic_helper._parse_arg(step, "i")
        if step != 1:
            raise errors.SymbolicValueError("step!=1 is currently not supported", self)
        is_start_none = start.node().kind() == "prim::Constant" and isinstance(
            start.type(), _C.NoneType
        )
        is_end_none = end.node().kind() == "prim::Constant" and isinstance(
            end.type(), _C.NoneType
        )
        is_start_onnx_const = start.node().kind() == "onnx::Constant"
        is_end_onnx_const = end.node().kind() == "onnx::Constant"
        if (
            ((not is_start_none) and (not is_start_onnx_const))
            or ((not is_end_none) and (not is_end_onnx_const))
            or dim.node().kind() != "onnx::Constant"
        ):
            if GLOBALS.operator_export_type == _C_onnx.OperatorExportTypes.ONNX:
                raise errors.SymbolicValueError(
                    "Unsupported: ONNX export of Slice with dynamic inputs. DynamicSlice "
                    "is a deprecated experimental op. Please use statically allocated "
                    "variables or export to a higher opset version.",
                    self,
                )
            else:
                start_unsqueezed = symbolic_helper._unsqueeze_helper(g, start, [0])
                end_unsqueezed = symbolic_helper._unsqueeze_helper(g, end, [0])
                dim_unsqueezed = symbolic_helper._unsqueeze_helper(g, dim, [0])
                return g.op(
                    "DynamicSlice",
                    self,
                    start_unsqueezed,
                    end_unsqueezed,
                    dim_unsqueezed,
                )
        else:
            start = 0 if is_start_none else symbolic_helper._parse_arg(start, "i")
            end = _INT64_MAX if is_end_none else symbolic_helper._parse_arg(end, "i")
            dim = symbolic_helper._parse_arg(dim, "i")
            return symbolic_helper._slice_helper(
                g, self, axes=[dim], starts=[start], ends=[end]
            )
    elif len(args) == 3:
        # aten::slice(t[] l, int start, int end, int step) -> t[]
        start, end, step = args
        dim = 0
        is_start_none = start.node().kind() == "prim::Constant" and isinstance(
            start.type(), _C.NoneType
        )
        is_end_none = end.node().kind() == "prim::Constant" and isinstance(
            end.type(), _C.NoneType
        )
        start = 0 if is_start_none else symbolic_helper._parse_arg(start, "i")
        end = _INT64_MAX if is_end_none else symbolic_helper._parse_arg(end, "i")
        return symbolic_helper._slice_helper(
            g, self, axes=[dim], starts=[start], ends=[end]
        )

    return symbolic_helper._unimplemented("aten::slice", f"with {len(args)} arguments")


@_onnx_symbolic("aten::hardtanh")
@symbolic_helper.quantized_args(True)
@symbolic_helper.parse_args("v", "f", "f")
@_beartype.beartype
def hardtanh(g, self: _C.Value, min_val: float, max_val: float):
    return _op_with_optional_float_cast(
        g, "Clip", self, min_f=min_val, max_f=max_val, opset_before=12
    )


@_onnx_symbolic("aten::hardswish")
@symbolic_helper.quantized_args(True)
@symbolic_helper.parse_args("v")
@_beartype.beartype
def hardswish(g, self):
    hs = hardsigmoid(g, self)
    return g.op("Mul", self, hs)


@_onnx_symbolic("aten::hardsigmoid")
# Fixed scale and zero_point, discovered from aten/src/ATen/native/quantized/cpu/qhardsigmoid.cpp
@symbolic_helper.quantized_args(True, scale=1.0 / 256.0, zero_point=0)
@symbolic_helper.parse_args("v")
@_beartype.beartype
def hardsigmoid(g, self):
    # Set alpha_f to 1 / 6 to make op equivalent to PyTorch's definition of Hardsigmoid.
    # See https://pytorch.org/docs/stable/generated/torch.nn.Hardsigmoid.html
    return g.op("HardSigmoid", self, alpha_f=1 / 6)


@_onnx_symbolic("aten::tanhshrink")
@symbolic_helper.parse_args("v")
@_beartype.beartype
def tanhshrink(g, self):
    return g.op("Sub", self, tanh(g, self))


@_onnx_symbolic("aten::hardshrink")
@symbolic_helper.parse_args("v", "f")
@_beartype.beartype
def hardshrink(g, self, lambd):
    dtype = self.type().scalarType()
    if dtype is None:
        scalar_type = _type_utils.JitScalarType.FLOAT
    else:
        scalar_type = _type_utils.JitScalarType.from_name(dtype)
    lambd_op = g.op(
        "Constant",
        value_t=torch.tensor(lambd, dtype=scalar_type.dtype()),
    )
    cond = logical_or(g, gt(g, self, lambd_op), lt(g, self, neg(g, lambd_op)))
    return g.op(
        "Where",
        cond,
        self,
        g.op(
            "Constant",
            value_t=torch.tensor(0, dtype=scalar_type.dtype()),
        ),
    )


@_onnx_symbolic("aten::softshrink")
@symbolic_helper.parse_args("v", "f")
@_beartype.beartype
def softshrink(g, self, lambd):
    dtype = self.type().scalarType()
    if dtype is None:
        scalar_type = _type_utils.JitScalarType.FLOAT
    else:
        scalar_type = _type_utils.JitScalarType.from_name(dtype)
    lambd_op = g.op(
        "Constant",
        value_t=torch.tensor(lambd, dtype=scalar_type.dtype()),
    )
    gt_cond = gt(g, self, lambd_op)
    gt_out = g.op(
        "Where",
        gt_cond,
        sub(g, self, lambd_op),
        g.op(
            "Constant",
            value_t=torch.tensor(0, dtype=scalar_type.dtype()),
        ),
    )
    lt_cond = lt(g, self, neg(g, lambd_op))
    lt_out = g.op(
        "Where",
        lt_cond,
        add(g, self, lambd_op),
        g.op(
            "Constant",
            value_t=torch.tensor(0, dtype=scalar_type.dtype()),
        ),
    )
    return add(g, gt_out, lt_out)


@_onnx_symbolic("aten::alias")
@_beartype.beartype
def alias(g, self):
    return self


@_onnx_symbolic("aten::unsqueeze")
@symbolic_helper.parse_args("v", "i")
@_beartype.beartype
def unsqueeze(g, self, dim):
    # Handle negative dim
    if dim < 0:
        rank = symbolic_helper._get_tensor_rank(self)
        if rank is not None:
            warnings.warn(
                "ONNX export unsqueeze with negative axis "
                + str(dim)
                + " might cause the onnx model to be incorrect. "
                + "Negative axis is not supported in ONNX. "
                + "Axis is converted to "
                + str(dim + rank + 1)
                + " based on input shape at export time. "
                + "Passing an tensor of different rank in execution will be incorrect."
            )
            dim = dim + rank + 1
        else:
            return symbolic_helper._unimplemented(
                "unsqueeze", "negative axis with unknown input rank", self
            )

    return symbolic_helper._unsqueeze_helper(g, self, axes_i=[dim])


@_onnx_symbolic("aten::sort")
# TODO(justinchuby): Support multiple quantized args in output
@symbolic_helper.parse_args("v", "i", "i", "none")
@_beartype.beartype
def sort(g, self, dim, decending, out=None):
    if out is not None:
        symbolic_helper._unimplemented(
            "Sort", "Out parameter is not supported for sort", self
        )
    self_sizes = symbolic_helper._get_tensor_sizes(self)
    try:
        dim_size = self_sizes[dim]
    except Exception:
        # FIXME(justinchuby): Avoid catching Exception.
        # Catch a more specific exception instead.
        dim_size = None

    if dim_size is None:
        return symbolic_helper._unimplemented("Sort", "input size not accessible", self)

    return g.op("TopK", self, k_i=dim_size, axis_i=dim, outputs=2)


@_onnx_symbolic("aten::numel")
@_beartype.beartype
def numel(g, self):
    shape = g.op("Shape", self)
    return g.op("ReduceProd", shape, keepdims_i=0)


@_onnx_symbolic("aten::topk")
# TODO(justinchuby): Support multiple quantized args in output
@symbolic_helper.parse_args("v", "i", "i", "i", "i", "none")
@_beartype.beartype
def topk(g, self, k, dim, largest, sorted, out=None):
    if out is not None:
        symbolic_helper._unimplemented(
            "TopK", "Out parameter is not supported for topk", self
        )
    if not largest:
        symbolic_helper._unimplemented("TopK", "Ascending TopK is not supported", self)

    return g.op("TopK", self, k_i=k, axis_i=dim, outputs=2)


@_onnx_symbolic("aten::to")
@_beartype.beartype
def to(g, self, *args):
    @_beartype.beartype
    def is_aten_to_device_only(args):
        if len(args) == 4:
            # aten::to(Tensor, Device, bool, bool, memory_format)
            return (
                args[0].node().kind() == "prim::device"
                or args[0].type().isSubtypeOf(_C.ListType.ofInts())
                or isinstance(args[0].type(), _C.DeviceObjType)
            )
        elif len(args) == 5:
            # aten::to(Tensor, Device, ScalarType, bool, bool, memory_format)
            # When dtype is None, this is a aten::to(device) call
            dtype = symbolic_helper._get_const(args[1], "i", "dtype")
            return dtype is None
        elif len(args) in (6, 7):
            # aten::to(Tensor, ScalarType, Layout, Device, bool, bool, memory_format) -> Tensor
            # aten::to(Tensor, ScalarType, Layout, Device, bool, bool, bool, memory_format) -> Tensor
            # When dtype is None, this is a aten::to(device) call
            dtype = symbolic_helper._get_const(args[0], "i", "dtype")
            return dtype is None
        return False

    # ONNX doesn't have a concept of a device, so we ignore device-only casts
    if is_aten_to_device_only(args):
        return self

    if len(args) == 4:
        # TestONNXRuntime::test_ones_bool shows args[0] of aten::to() can be onnx::Constant[value=<Tensor>]()
        # In this case, the constant value is a tensor not int,
        # so symbolic_helper._maybe_get_const(args[0], 'i') would not work.
        dtype = args[0]
        if (
            symbolic_helper._is_value(args[0])
            and args[0].node().kind() == "onnx::Constant"
        ):
            tval = symbolic_helper._node_get(args[0].node(), "value")
            if isinstance(tval, torch.Tensor):
                if len(tval.shape) == 0:
                    tval = tval.item()
                    dtype = int(tval)
                else:
                    dtype = tval

        if symbolic_helper._is_value(dtype) or isinstance(dtype, torch.Tensor):
            # aten::to(Tensor, Tensor, bool, bool, memory_format)
            dtype = args[0].type().scalarType()
            return g.op(
                "Cast",
                self,
                to_i=_type_utils.JitScalarType.from_name(dtype).onnx_type(),
            )
        else:
            # aten::to(Tensor, ScalarType, bool, bool, memory_format)
            # memory_format is ignored
            return g.op("Cast", self, to_i=_type_utils.JitScalarType(dtype).onnx_type())
    elif len(args) == 5:
        # aten::to(Tensor, Device, ScalarType, bool, bool, memory_format)
        dtype = symbolic_helper._get_const(args[1], "i", "dtype")
        # memory_format is ignored
        return g.op("Cast", self, to_i=_type_utils.JitScalarType(dtype).onnx_type())
    elif len(args) == 6:
        # aten::to(Tensor, ScalarType, Layout, Device, bool, bool, memory_format) -> Tensor
        dtype = symbolic_helper._get_const(args[0], "i", "dtype")
        # Layout, device and memory_format are ignored
        return g.op("Cast", self, to_i=_type_utils.JitScalarType(dtype).onnx_type())
    elif len(args) == 7:
        # aten::to(Tensor, ScalarType, Layout, Device, bool, bool, bool, memory_format) -> Tensor
        dtype = symbolic_helper._get_const(args[0], "i", "dtype")
        # Layout, device and memory_format are ignored
        return g.op("Cast", self, to_i=_type_utils.JitScalarType(dtype).onnx_type())

    return symbolic_helper._onnx_unsupported("Unknown aten::to signature", self)


@_onnx_symbolic("aten::repeat")
@_beartype.beartype
def repeat(g, self, repeats):
    dtype = _type_utils.JitScalarType.INT64
    shape_ = ones_like(g, repeats, dtype)
    self = g.op("Expand", self, shape_)
    return g.op("Tile", self, repeats)


@_onnx_symbolic("aten::repeat_interleave")
@_beartype.beartype
def repeat_interleave(g, self, repeats, dim=None, output_size=None):
    input = self
    # if dim is None flatten
    # By default, use the flattened input array, and return a flat output array
    if symbolic_helper._is_none(dim):
        input = symbolic_helper._reshape_helper(
            g, self, g.op("Constant", value_t=torch.tensor([-1]))
        )
        dim = 0
    else:
        dim = symbolic_helper._maybe_get_scalar(dim)

    repeats_dim = symbolic_helper._get_tensor_rank(repeats)
    repeats_sizes = symbolic_helper._get_tensor_sizes(repeats)
    input_sizes = symbolic_helper._get_tensor_sizes(input)
    if repeats_dim is None:
        raise errors.SymbolicValueError(
            "Unsupported: ONNX export of repeat_interleave for unknown repeats rank.",
            input,
        )
    if repeats_sizes is None:
        raise errors.SymbolicValueError(
            "Unsupported: ONNX export of repeat_interleave for unknown repeats size.",
            input,
        )
    if input_sizes is None:
        raise errors.SymbolicValueError(
            "Unsupported: ONNX export of repeat_interleave for unknown input size.",
            input,
        )

    input_sizes_temp = input_sizes.copy()
    for idx, input_size in enumerate(input_sizes):
        if input_size is None:
            input_sizes[idx], input_sizes_temp[idx] = 0, -1

    # Cases where repeats is an int or single value tensor
    if repeats_dim == 0 or (repeats_dim == 1 and repeats_sizes[0] == 1):
        if not symbolic_helper._is_tensor(repeats):
            repeats = g.op("Constant", value_t=torch.LongTensor(repeats))
        if input_sizes[dim] == 0:
            return symbolic_helper._onnx_opset_unsupported_detailed(
                "repeat_interleave",
                9,
                13,
                "Unsupported along dimension with unknown input size",
                self,
            )
        else:
            reps = input_sizes[dim]
            repeats = expand(
                g, repeats, g.op("Constant", value_t=torch.tensor([reps])), None
            )

    # Cases where repeats is a 1 dim Tensor
    elif repeats_dim == 1:
        if input_sizes[dim] == 0:
            return symbolic_helper._onnx_opset_unsupported_detailed(
                "repeat_interleave",
                9,
                13,
                "Unsupported along dimension with unknown input size",
                self,
            )
        if repeats_sizes[0] is None:
            return symbolic_helper._onnx_opset_unsupported_detailed(
                "repeat_interleave",
                9,
                13,
                "Unsupported for cases with dynamic repeats",
                self,
            )
        assert (
            repeats_sizes[0] == input_sizes[dim]
        ), "repeats must have the same size as input along dim"
        reps = repeats_sizes[0]
    else:
        raise errors.SymbolicValueError("repeats must be 0-dim or 1-dim tensor", self)

    final_splits = list()
    r_splits = symbolic_helper._repeat_interleave_split_helper(g, repeats, reps, 0)
    i_splits = symbolic_helper._repeat_interleave_split_helper(g, input, reps, dim)
    input_sizes[dim], input_sizes_temp[dim] = -1, 1
    for idx, r_split in enumerate(r_splits):
        i_split = unsqueeze(g, i_splits[idx], dim + 1)
        r_concat = [
            g.op("Constant", value_t=torch.LongTensor(input_sizes_temp[: dim + 1])),
            r_split,
            g.op("Constant", value_t=torch.LongTensor(input_sizes_temp[dim + 1 :])),
        ]
        r_concat = g.op("Concat", *r_concat, axis_i=0)
        i_split = expand(g, i_split, r_concat, None)
        i_split = symbolic_helper._reshape_helper(
            g,
            i_split,
            g.op("Constant", value_t=torch.LongTensor(input_sizes)),
            allowzero=0,
        )
        final_splits.append(i_split)
    return g.op("Concat", *final_splits, axis_i=dim)


@_onnx_symbolic("aten::pixel_shuffle")
@symbolic_helper.parse_args("v", "i")
@_beartype.beartype
def pixel_shuffle(g, self, upscale_factor):
    dims = symbolic_helper._get_tensor_sizes(self)
    if len(dims) != 4:
        return symbolic_helper._unimplemented(
            "pixel_shuffle", "only support 4d input", self
        )
    if any(i is None for i in dims[1:]):
        after_view = symbolic_helper._reshape_helper(
            g,
            symbolic_helper._unsqueeze_helper(g, self, [2, 3]),
            g.op(
                "Constant",
                value_t=torch.tensor([0, -1, upscale_factor, upscale_factor, 0, 0]),
            ),
            allowzero=0,
        )
        after_transpose = g.op("Transpose", after_view, perm_i=[0, 1, 4, 2, 5, 3])
        # For dynamic input shapes, two reshapes are performed
        reshape_h = symbolic_helper._reshape_helper(
            g,
            after_transpose,
            g.op("Constant", value_t=torch.tensor([0, 0, -1, 1, 0, 0])),
            allowzero=0,
        )
        reshape_w = symbolic_helper._reshape_helper(
            g,
            reshape_h,
            g.op("Constant", value_t=torch.tensor([0, 0, 0, 0, -1, 1])),
            allowzero=0,
        )
        return symbolic_helper._squeeze_helper(g, reshape_w, [3, 5])
    else:
        output_channel = dims[1] // upscale_factor // upscale_factor
        after_view = symbolic_helper._reshape_helper(
            g,
            self,
            g.op(
                "Constant",
                value_t=torch.tensor(
                    [
                        -1,
                        output_channel,
                        upscale_factor,
                        upscale_factor,
                        dims[2],
                        dims[3],
                    ]
                ),
            ),
            allowzero=0,
        )
        after_transpose = g.op("Transpose", after_view, perm_i=[0, 1, 4, 2, 5, 3])
        return symbolic_helper._reshape_helper(
            g,
            after_transpose,
            g.op(
                "Constant",
                value_t=torch.tensor(
                    [
                        -1,
                        output_channel,
                        dims[2] * upscale_factor,
                        dims[3] * upscale_factor,
                    ]
                ),
            ),
            allowzero=0,
        )


@_onnx_symbolic("aten::pixel_unshuffle")
@symbolic_helper.parse_args("v", "i")
@_beartype.beartype
def pixel_unshuffle(g, self, downscale_factor):
    dims = symbolic_helper._get_tensor_sizes(self)
    if len(dims) != 4:
        return symbolic_helper._unimplemented(
            "pixel_shuffle", "only support 4d input", self
        )
    if any(i is None for i in dims[1:]):
        # For dynamic input shapes, two reshapes are performed
        reshape_h = symbolic_helper._reshape_helper(
            g,
            symbolic_helper._unsqueeze_helper(g, self, [3]),
            g.op("Constant", value_t=torch.tensor([0, 0, -1, downscale_factor, 0])),
            allowzero=0,
        )
        reshape_w = symbolic_helper._reshape_helper(
            g,
            reshape_h,
            g.op("Constant", value_t=torch.tensor([0, 0, 0, 0, -1, downscale_factor])),
            allowzero=0,
        )
        after_transpose = g.op("Transpose", reshape_w, perm_i=[0, 1, 3, 5, 2, 4])
        final_reshape = symbolic_helper._reshape_helper(
            g,
            after_transpose,
            g.op("Constant", value_t=torch.tensor([0, -1, 1, 1, 0, 0])),
            allowzero=0,
        )
        return symbolic_helper._squeeze_helper(g, final_reshape, [2, 3])
    else:
        output_channel = dims[1] * downscale_factor * downscale_factor
        after_view = symbolic_helper._reshape_helper(
            g,
            self,
            g.op(
                "Constant",
                value_t=torch.tensor(
                    [
                        -1,
                        dims[1],
                        dims[2] // downscale_factor,
                        downscale_factor,
                        dims[3] // downscale_factor,
                        downscale_factor,
                    ]
                ),
            ),
            allowzero=0,
        )
        after_transpose = g.op("Transpose", after_view, perm_i=[0, 1, 3, 5, 2, 4])
        return symbolic_helper._reshape_helper(
            g,
            after_transpose,
            g.op(
                "Constant",
                value_t=torch.tensor(
                    [
                        -1,
                        output_channel,
                        dims[2] // downscale_factor,
                        dims[3] // downscale_factor,
                    ]
                ),
            ),
            allowzero=0,
        )


@_beartype.beartype
def _generic_rnn(
    g,
    variant,
    input,
    initial_states,
    all_weights,
    has_biases,
    num_layers,
    dropout,
    train,
    bidirectional,
    batch_first=None,
    batch_sizes=None,
):

    warnings.warn(
        "Exporting a model to ONNX with a batch_size other than 1, "
        + "with a variable length with "
        + variant
        + " can cause an error "
        + "when running the ONNX model with a different batch size. "
        + "Make sure to save the model with a batch size of 1, "
        + "or define the initial states (h0/c0) as inputs of the model. "
    )

    onnxActivations = [
        "Relu",
        "Tanh",
        "Sigmoid",
        "Affine",
        "LeakyRelu",
        "ThresholdedRelu",
        "ScaledTanh",
        "HardSigmoid",
        "Elu",
        "Softsign",
        "Softplus",
    ]
    variantToOnnxActivationMap = dict(
        zip([act_fun.lower() for act_fun in onnxActivations], onnxActivations)
    )
    weights_per_layer = 4 if has_biases else 2
    # this means that projections are used inside LSTM, so need to tell user that it's not supported
    if variant == "LSTM" and len(all_weights) != num_layers * weights_per_layer * (
        1 + bidirectional
    ):
        return symbolic_helper._unimplemented("LSTM", "LSTMs with projections", input)
    assert len(all_weights) == num_layers * weights_per_layer * (1 + bidirectional)
    layer_weights = [
        all_weights[i : i + weights_per_layer]
        for i in range(0, len(all_weights), weights_per_layer)
    ]
    if batch_first:
        # batch, seq, feat -> seq, batch, feat
        input = g.op("Transpose", input, perm_i=[1, 0, 2])
    if dropout and train:
        return symbolic_helper._unimplemented(
            "RNN/GRU/LSTM", "dropout in training mode", input
        )

    if variant.startswith("RNN"):
        nonlinearity = variantToOnnxActivationMap[variant[4:].lower()]
        variant = "RNN"

    w_hh = all_weights[1]
    hidden_size = symbolic_helper._get_tensor_dim_size(w_hh, 1)
    if hidden_size is None:
        return symbolic_helper._unimplemented(
            "RNN/GRU/LSTM", "unknown hidden size", input
        )

    unidirectional = not bidirectional

    prev_output = input

    h_outs = []
    if variant == "RNN" or variant == "GRU":
        h0 = initial_states
    elif variant == "LSTM":
        h0, c0 = initial_states
        c_outs = []

    sequence_lens = unused(g) if batch_sizes is None else batch_sizes

    if variant == "GRU":
        # pytorch is reset, input, hidden
        # onnx is    input, reset, hidden
        reform_permutation = [(1, 2), (0, 1), (2, 3)]
    elif variant == "LSTM":
        # pytorch is input, forget, cell, output.
        # onnx is    input, output, forget, cell.
        reform_permutation = [(0, 1), (3, 4), (1, 3)]

    @_beartype.beartype
    def reform_weights(g, w, n, intervals):
        slices = [
            symbolic_helper._slice_helper(g, w, axes=[0], starts=[x * n], ends=[y * n])
            for x, y in intervals
        ]
        return g.op("Concat", *slices, axis_i=0)

    @_beartype.beartype
    def transform_weights_no_bias(layer_index):
        weights = layer_weights[layer_index]
        if variant == "RNN":
            weight_ih, weight_hh = weights
        elif variant == "GRU" or variant == "LSTM":
            weight_ih, weight_hh = (
                reform_weights(g, w, hidden_size, reform_permutation) for w in weights
            )
        return tuple(
            symbolic_helper._unsqueeze_helper(g, x, [0]) for x in (weight_ih, weight_hh)
        )

    @_beartype.beartype
    def transform_weights(layer_index):
        weights = layer_weights[layer_index]
        if variant == "RNN":
            weight_ih, weight_hh, bias_ih, bias_hh = weights
        elif variant == "GRU" or variant == "LSTM":
            weight_ih, weight_hh, bias_ih, bias_hh = (
                reform_weights(g, w, hidden_size, reform_permutation) for w in weights
            )
        bias_concat = g.op("Concat", bias_ih, bias_hh, axis_i=0)
        return tuple(
            symbolic_helper._unsqueeze_helper(g, x, [0])
            for x in (weight_ih, weight_hh, bias_concat)
        )

    @_beartype.beartype
    def retrieve_state(x, start, end):
        return (
            x
            if num_layers == 1
            else symbolic_helper._slice_helper(
                g, x, axes=[0], starts=[start], ends=[end]
            )
        )

    for i in range(num_layers):
        if unidirectional:
            if weights_per_layer == 4:
                weight_ih, weight_hh, bias_concat = transform_weights(i)
            else:
                weight_ih, weight_hh = transform_weights_no_bias(i)
                bias_concat = unused(g)

            state_indices = i, i + 1
        else:
            if weights_per_layer == 4:
                weight_ih_f, weight_hh_f, bias_f = transform_weights(2 * i)
                weight_ih_b, weight_hh_b, bias_b = transform_weights(2 * i + 1)
                bias_concat = g.op("Concat", bias_f, bias_b, axis_i=0)
            else:
                weight_ih_f, weight_hh_f = transform_weights_no_bias(2 * i)
                weight_ih_b, weight_hh_b = transform_weights_no_bias(2 * i + 1)
                bias_concat = unused(g)

            weight_ih = g.op("Concat", weight_ih_f, weight_ih_b, axis_i=0)
            weight_hh = g.op("Concat", weight_hh_f, weight_hh_b, axis_i=0)

            state_indices = 2 * i, 2 * i + 2

        inputs = [prev_output, weight_ih, weight_hh, bias_concat, sequence_lens]

        inputs.append(retrieve_state(h0, *state_indices))
        if variant == "LSTM":
            inputs.append(retrieve_state(c0, *state_indices))

        extra_kwargs = {} if unidirectional else {"direction_s": "bidirectional"}
        if variant == "RNN":
            if bidirectional:
                activation = [nonlinearity, nonlinearity]
            else:
                activation = [nonlinearity]

            prev_output, h_out = g.op(
                "RNN",
                *inputs,
                outputs=2,
                hidden_size_i=hidden_size,
                activations_s=activation,
                **extra_kwargs,
            )
        elif variant == "GRU":
            prev_output, h_out = g.op(
                "GRU",
                *inputs,
                outputs=2,
                hidden_size_i=hidden_size,
                linear_before_reset_i=1,
                **extra_kwargs,
            )
        elif variant == "LSTM":
            prev_output, h_out, c_out = g.op(
                "LSTM", *inputs, outputs=3, hidden_size_i=hidden_size, **extra_kwargs
            )

        if bidirectional:
            # The ONNX RNN/GRU/LSTM produce an output of dimensions
            #   seq_len, num_directions, batch, hidden_size
            # We have to convert to match pytorch's expected
            #   seq_len, batch, num_directions * hidden_size
            # by first moving num_directions before hidden_size with
            # Transpose, and then combining it with hidden_size
            # with Reshape.
            prev_output = g.op("Transpose", prev_output, perm_i=[0, 2, 1, 3])
            prev_output = symbolic_helper._reshape_helper(
                g,
                prev_output,
                g.op("Constant", value_t=torch.LongTensor([0, 0, -1])),
                allowzero=0,
            )
        else:
            prev_output = symbolic_helper._squeeze_helper(g, prev_output, [1])

        h_outs.append(h_out)
        if variant == "LSTM":
            c_outs.append(c_out)
    if batch_first:
        # seq, batch, num_directions * hidden_size -> batch, seq, num_directions * hidden_size
        prev_output = g.op("Transpose", prev_output, perm_i=[1, 0, 2])
    h_outs = h_out if num_layers == 1 else g.op("Concat", *h_outs, axis_i=0)
    if variant == "RNN" or variant == "GRU":
        return prev_output, h_outs
    elif variant == "LSTM":
        c_outs = c_out if num_layers == 1 else g.op("Concat", *c_outs, axis_i=0)
        return prev_output, h_outs, c_outs


@symbolic_helper.parse_args("v", "v", "v", "i", "i", "f", "i", "i", "i")
@_beartype.beartype
def _lstm_full(
    g,
    input,
    hidden_v,
    weight_v,
    has_biases,
    num_layers,
    dropout,
    train,
    bidirectional,
    batch_first,
):
    hidden, weight = symbolic_helper._unpack_list(
        hidden_v
    ), symbolic_helper._unpack_list(weight_v)
    return _generic_rnn(
        g,
        "LSTM",
        input,
        hidden,
        weight,
        has_biases,
        num_layers,
        dropout,
        train,
        bidirectional,
        batch_first,
    )


@symbolic_helper.parse_args("v", "v", "v", "v", "i", "i", "f", "i", "i")
@_beartype.beartype
def _lstm_packed(
    g,
    input,
    batch_sizes,
    hidden_v,
    weight_v,
    has_biases,
    num_layers,
    dropout,
    train,
    bidirectional,
):
    hidden, weight = symbolic_helper._unpack_list(
        hidden_v
    ), symbolic_helper._unpack_list(weight_v)
    return _generic_rnn(
        g,
        "LSTM",
        input,
        hidden,
        weight,
        has_biases,
        num_layers,
        dropout,
        train,
        bidirectional,
        batch_sizes=batch_sizes,
    )


@_onnx_symbolic("aten::lstm")
@_beartype.beartype
def lstm(g, *args):
    if symbolic_helper._is_tensor_list(args[3]):
        return _lstm_packed(g, *args)
    else:
        return _lstm_full(g, *args)


@_onnx_symbolic("aten::lstm_cell")
@_beartype.beartype
def lstm_cell(g, self, hidden, w_ih, w_hh, b_ih, b_hh):
    input = symbolic_helper._unsqueeze_helper(g, self, [0])
    hidden = symbolic_helper._unpack_list(hidden)
    hidden = [symbolic_helper._unsqueeze_helper(g, x, [0]) for x in hidden]
    weight = (
        (w_ih, w_hh, b_ih, b_hh) if symbolic_helper._is_tensor(b_ih) else (w_ih, w_hh)
    )
    has_biases = True if symbolic_helper._is_tensor(b_ih) else False
    _, h_outs, c_outs = _generic_rnn(
        g,
        "LSTM",
        input,
        hidden,
        weight,
        has_biases,
        num_layers=1,
        dropout=0,
        train=0,
        bidirectional=False,
        batch_first=False,
    )
    return symbolic_helper._squeeze_helper(
        g, h_outs, [0]
    ), symbolic_helper._squeeze_helper(g, c_outs, [0])


@_onnx_symbolic("aten::gru", decorate=[_apply_params("GRU"), _export("gru")])
@_onnx_symbolic(
    "aten::rnn_tanh", decorate=[_apply_params("RNN_TANH"), _export("rnn_tanh")]
)
@_onnx_symbolic(
    "aten::rnn_relu", decorate=[_apply_params("RNN_RELU"), _export("rnn_relu")]
)
def _one_hidden_rnn(kind: str):
    @symbolic_helper.parse_args("v", "v", "v", "i", "i", "f", "i", "i", "i")
    @_beartype.beartype
    def _rnn_full(
        g,
        input,
        hidden,
        weight_v,
        has_biases,
        num_layers,
        dropout,
        train,
        bidirectional,
        batch_first,
    ):
        weight = symbolic_helper._unpack_list(weight_v)
        return _generic_rnn(
            g,
            kind,
            input,
            hidden,
            weight,
            has_biases,
            num_layers,
            dropout,
            train,
            bidirectional,
            batch_first,
        )

    @symbolic_helper.parse_args("v", "v", "v", "v", "i", "i", "f", "i", "i")
    def _rnn_packed(
        g,
        input,
        batch_sizes,
        hidden,
        weight_v,
        has_biases,
        num_layers,
        dropout,
        train,
        bidirectional,
    ):
        weight = symbolic_helper._unpack_list(weight_v)
        return _generic_rnn(
            g,
            kind,
            input,
            hidden,
            weight,
            has_biases,
            num_layers,
            dropout,
            train,
            bidirectional,
            batch_sizes=batch_sizes,
        )

    def symbolic(g, *args):
        if symbolic_helper._is_tensor_list(args[3]):
            return _rnn_packed(g, *args)
        else:
            return _rnn_full(g, *args)

    return symbolic


@_onnx_symbolic("aten::_dim_arange")
@symbolic_helper.parse_args("v", "i")
@_beartype.beartype
def _dim_arange(g, like, dim):
    like_shape = g.op("Shape", like)
    stop = g.op(
        "Gather", like_shape, g.op("Constant", value_t=torch.tensor(dim)), axis_i=0
    )
    if symbolic_helper.is_caffe2_aten_fallback():
        return g.op("_caffe2::Range", stop)
    else:
        # aten::arange(Scalar end, ScalarType dtype, Layout, Device, bool pin_memory)
        return arange(g, stop, 4, None, None, None)


@_onnx_symbolic("aten::detach")
@_beartype.beartype
def detach(g, input):
    # Erase aten::detach nodes because ONNX is inference only
    return input


@_onnx_symbolic("aten::contiguous")
@symbolic_helper.parse_args("v", "i")
@_beartype.beartype
def contiguous(g, input, memory_format):
    if memory_format > 2:  # allower values are any, preserve and contiguous_format
        raise errors.SymbolicValueError(
            "onnx memory_format support is not implemented", input
        )
    return input


@_onnx_symbolic("aten::_pack_padded_sequence")
@symbolic_helper.parse_args("v", "v", "i")
@_beartype.beartype
def _pack_padded_sequence(g, input, lengths, batch_first):
    # Currently there is no PackPadded operator in ONNX. We rely on an
    # optimization pass to remove this later. It is an error if all
    # PackPadded operators cannot be optimized out.
    if batch_first:
        input = g.op("Transpose", input, perm_i=[1, 0, 2])
    if not lengths.type().isSubtypeOf(torch._C.TensorType.get()):
        raise errors.SymbolicValueError(
            "'lengths' must be a Tensor for ONNX export", input
        )
    # We know it's a TensorType so this check is now safe.
    # It's really only necessary because those operators expand to something that
    # only works with int32 types in Caffe2...
    if lengths.type().scalarType() != "Int":
        lengths = _cast_Int(g, lengths, False)  # type: ignore[name-defined]
    return g.op("prim::PackPadded", input, lengths, outputs=2)


@_onnx_symbolic("aten::_pad_packed_sequence")
@symbolic_helper.parse_args("v", "v", "i", "t", "v")
@_beartype.beartype
def _pad_packed_sequence(
    g, data, batch_sizes, batch_first, padding_value, total_length
):
    # Ignore total_length as it is not supported in _symbolic_pad_packed_sequence
    # It is only useful/used when training using data_parallel model, so
    # It shouldn't be relevant for ONNX anyway
    data, lengths = g.op("prim::PadPacked", data, batch_sizes, outputs=2)
    if batch_first:
        data = g.op("Transpose", data, perm_i=[1, 0, 2])
    return data, lengths


@_onnx_symbolic("aten::randn")
@_beartype.beartype
def randn(g, shapes, dtype, *options):
    dtype = symbolic_helper._get_const(dtype, "i", "dtype")
    if dtype is None:
        scalar_type = _type_utils.JitScalarType.FLOAT
    else:
        scalar_type = _type_utils.JitScalarType(dtype)
    shape = symbolic_helper._maybe_get_const(shapes, "is")
    if symbolic_helper._is_value(shape):
        shape_const = g.op(
            "ConstantOfShape",
            shapes,
            value_t=torch.tensor([0], dtype=torch.float),
        )
        return g.op(
            "RandomNormalLike",
            shape_const,
            dtype_i=scalar_type.onnx_type(),
        )
    return g.op(
        "RandomNormal",
        shape_i=shape,
        dtype_i=scalar_type.onnx_type(),
    )


@_onnx_symbolic("aten::rand")
@_beartype.beartype
def rand(g, shapes, dtype, *options):
    dtype = symbolic_helper._get_const(dtype, "i", "dtype")
    if dtype is None:
        scalar_type = _type_utils.JitScalarType.FLOAT
    else:
        scalar_type = _type_utils.JitScalarType(dtype)
    shape = symbolic_helper._maybe_get_const(shapes, "is")
    if symbolic_helper._is_value(shape):
        shape_const = g.op(
            "ConstantOfShape",
            shapes,
            value_t=torch.tensor([0], dtype=torch.float),
        )
        return g.op(
            "RandomUniformLike",
            shape_const,
            dtype_i=scalar_type.onnx_type(),
        )
    return g.op(
        "RandomUniform",
        shape_i=shape,
        dtype_i=scalar_type.onnx_type(),
    )


@_onnx_symbolic("aten::randn_like")
@_beartype.beartype
def randn_like(
    g, self, dtype, layout=None, device=None, pin_memory=False, memory_format=None
):
    dtype = symbolic_helper._get_const(dtype, "i", "dtype")
    if dtype is None:
        scalar_type = _type_utils.JitScalarType.FLOAT
    else:
        scalar_type = _type_utils.JitScalarType(dtype)
    return g.op("RandomNormalLike", self, dtype_i=scalar_type.onnx_type())


@_onnx_symbolic("aten::rand_like")
@_beartype.beartype
def rand_like(
    g, self, dtype, layout=None, device=None, pin_memory=False, memory_format=None
):
    dtype = symbolic_helper._get_const(dtype, "i", "dtype")
    if dtype is None:
        dtype = _type_utils.JitScalarType.FLOAT
    return g.op(
        "RandomUniformLike", self, dtype_i=_type_utils.JitScalarType(dtype).onnx_type()
    )


@_onnx_symbolic("aten::rrelu")
@symbolic_helper.parse_args("v", "f", "f", "i", "none")
@_beartype.beartype
def rrelu(g, input, lower, upper, training, generator):
    if not training:
        slope = (upper + lower) / 2.0
        return g.op("LeakyRelu", input, alpha_f=slope)
    p = g.op("RandomUniformLike", input, high_f=upper, low_f=lower)
    return g.op("PRelu", input, p)


@_onnx_symbolic("aten::bernoulli")
@_beartype.beartype
def bernoulli(g, input, generator=None, out=None):
    if out is not None:
        symbolic_helper._unimplemented(
            "Bernoulli", "out parameter is not supported for bernoulli", input
        )
    if generator is not None and not symbolic_helper._is_none(generator):
        symbolic_helper._unimplemented(
            "Bernoulli", "generator is not supported for bernoulli", input
        )

    dtype = symbolic_helper._try_get_scalar_type(input)
    if dtype is None:
        return symbolic_helper._unimplemented(
            "Bernoulli", "input dtype not accessible", input
        )
    p = g.op(
        "RandomUniformLike",
        input,
        high_f=1.0,
        low_f=0.0,
        dtype_i=_type_utils.JitScalarType.from_name(dtype).onnx_type(),
    )
    output = g.op("Less", p, input)
    return g.op(
        "Cast", output, to_i=_type_utils.JitScalarType.from_name(dtype).onnx_type()
    )


@_onnx_symbolic("aten::log_sigmoid")
@symbolic_helper.parse_args("v")
@_beartype.beartype
def log_sigmoid(g, input):
    p = g.op("Sigmoid", input)
    return g.op("Log", p)


@_onnx_symbolic("aten::erf")
@symbolic_helper.parse_args("v")
@_beartype.beartype
def erf(g, input):
    return g.op("Erf", input)


@_onnx_symbolic("aten::flatten")
@symbolic_helper.quantized_args(True, False, False)
@symbolic_helper.parse_args("v", "i", "i")
@_beartype.beartype
def flatten(g, input, start_dim, end_dim):
    dim = symbolic_helper._get_tensor_rank(input)
    if dim is None:
        return symbolic_helper._unimplemented(
            "dim",
            "ONNX and PyTorch use different strategies to split the input. "
            "Input rank must be known at export time.",
            input,
        )

    # TODO: remove this as onnx opset 11 spec allows negative axes
    if end_dim < 0:
        end_dim = dim + end_dim
    # use ONNX's Flatten operator for cases where the output shape is 2D
    if start_dim == 1 and end_dim == dim - 1:
        return g.op("Flatten", input, axis_i=start_dim)
    if start_dim == 0 and end_dim == dim - 2:
        return g.op("Flatten", input, axis_i=end_dim + 1)

    return symbolic_helper._flatten_helper(g, input, start_dim, end_dim, dim)


@_onnx_symbolic("aten::nonzero")
@symbolic_helper.parse_args("v")
@_beartype.beartype
def nonzero(g, input):
    """Emitted from `torch.nonzero(x, as_tuple=False)`"""
    return t(g, g.op("NonZero", input))


@_onnx_symbolic("aten::nonzero_numpy")
# Emitted from `torch.nonzero(x, as_tuple=True)`
@_beartype.beartype
def nonzero_numpy(g, input, _outputs=None):
    return unbind(g, nonzero(g, input), 1, _outputs=_outputs)


@_onnx_symbolic("aten::isnan")
@symbolic_helper.parse_args("v")
@_beartype.beartype
def isnan(g, input):
    output = g.op("IsNaN", input)
    return output


@_onnx_symbolic("aten::any")
@_beartype.beartype
def _any(g, *args):
    # aten::any(Tensor self)
    if len(args) == 1:
        input = args[0]
        dim, keepdim = None, 0
    # aten::any(Tensor self, int dim, bool keepdim)
    else:
        input, dim, keepdim = args
        dim = [symbolic_helper._parse_arg(dim, "i")]
        keepdim = symbolic_helper._parse_arg(keepdim, "i")
    input = _cast_Long(g, input, False)  # type: ignore[name-defined]
    input_sum = symbolic_helper._reducesum_helper(
        g, input, axes_i=dim, keepdims_i=keepdim
    )
    return gt(g, input_sum, g.op("Constant", value_t=torch.tensor(0, dtype=torch.long)))


@_onnx_symbolic("aten::all")
@_beartype.beartype
def _all(g, *args):
    input = g.op("Not", args[0])
    # aten::all(Tensor self)
    if len(args) == 1:
        return g.op("Not", _any(g, input))
    # aten::all(Tensor self, int dim, bool keepdim)
    else:
        return g.op("Not", _any(g, input, args[1], args[2]))


@_onnx_symbolic("aten::narrow")
@symbolic_helper.parse_args("v", "i", "i", "i")
@_beartype.beartype
def narrow(g, input, dim, start, length):
    return symbolic_helper._slice_helper(
        g, input, axes=[dim], starts=[start], ends=[start + length]
    )


@_onnx_symbolic("aten::argmax")
@symbolic_helper.parse_args("v", "v", "b")
@_beartype.beartype
def argmax(g, input: torch._C.Value, dim: torch._C.Value, keepdim: bool):
    return symbolic_helper._argmin_argmax_helper(g, input, dim, keepdim, "ArgMax")


@_onnx_symbolic("aten::argmin")
@symbolic_helper.parse_args("v", "v", "b")
@_beartype.beartype
def argmin(g, input: torch._C.Value, dim: torch._C.Value, keepdim: bool):
    return symbolic_helper._argmin_argmax_helper(g, input, dim, keepdim, "ArgMin")


@_onnx_symbolic("aten::scatter")
@symbolic_helper.parse_args("v", "i", "v", "v")
@_beartype.beartype
def scatter(g, self, dim, index, src):
    src_type = src.type().scalarType()
    src = symbolic_helper._maybe_get_scalar(src)
    if symbolic_helper._is_value(src):
        return g.op("Scatter", self, index, src, axis_i=dim)
    else:
        # Check if scalar "src" has same type as self (PyTorch allows different
        # type for scalar src (but not when src is tensor)). If not, insert Cast node.
        if self.type().scalarType() != src_type:
            src = g.op(
                "Cast",
                src,
                to_i=_type_utils.JitScalarType.from_name(
                    self.type().scalarType()
                ).onnx_type(),
            )
        return g.op("Scatter", self, index, expand_as(g, src, index), axis_i=dim)


@_onnx_symbolic("aten::scatter_add")
@symbolic_helper.parse_args("v", "i", "v", "v")
@_beartype.beartype
def scatter_add(g, self, dim, index, src):
    scalar_name = symbolic_helper._try_get_scalar_type(self)
    if scalar_name is None:
        return symbolic_helper._unimplemented(
            "scatter_add", "input dtype not accessible", self
        )
    scalar_type = _type_utils.JitScalarType.from_name(scalar_name)
    sizes = symbolic_helper._get_tensor_sizes(self, allow_nonstatic=False)
    if sizes:
        to_add = g.op("Constant", value_t=torch.zeros(sizes, dtype=scalar_type.dtype()))
    else:
        to_add = zeros_like(g, self, scalar_type)
    to_add = symbolic_helper._scatter_helper(g, to_add, dim, index, src)
    return add(g, self, to_add)


@_onnx_symbolic("aten::log2")
@_beartype.beartype
def log2(g, self):
    _ln2 = 0.693147180559945309
    return g.op("Div", log(g, self), g.op("Constant", value_t=torch.tensor(_ln2)))


@_onnx_symbolic("aten::is_floating_point")
@_beartype.beartype
def is_floating_point(g, self):
    if symbolic_helper._is_fp(self):
        return g.op("Constant", value_t=torch.BoolTensor([1]))
    return g.op("Constant", value_t=torch.BoolTensor([0]))


@_onnx_symbolic("aten::__is_")
@_beartype.beartype
def __is_(g, self, other):
    if symbolic_helper._is_none(other):
        if symbolic_helper._is_none(self):
            return g.op("Constant", value_t=torch.BoolTensor([1]))
        return g.op("Constant", value_t=torch.BoolTensor([0]))
    return eq(g, self, other)


@_onnx_symbolic("aten::__isnot_")
@wrap_logical_op_with_negation
@_beartype.beartype
def __isnot_(g, self, other):
    return __is_(g, self, other)


@_onnx_symbolic("aten::one_hot")
@_beartype.beartype
def one_hot(g, self, num_classes):
    values = g.op("Constant", value_t=torch.LongTensor([0, 1]))
    # onnxruntime supports limited type combinations for OneHot.
    if num_classes.type().scalarType() in {"Byte", "Char", "Int", "Short"}:
        num_classes = g.op("Cast", num_classes, to_i=_C_onnx.TensorProtoDataType.INT64)
    return g.op("OneHot", self, num_classes, values, axis_i=-1)


@_onnx_symbolic("aten::gather")
@symbolic_helper.parse_args("v", "i", "v", "v")
@_beartype.beartype
def gather(g, self, dim, index, sparse_grad=False):
    if symbolic_helper._maybe_get_const(sparse_grad, "i"):
        return symbolic_helper._unimplemented("gather", "sparse_grad == True", self)
    # NOTE: This workaround is needed since GatherElement is only supported
    #       since opset 11, and Gather in ONNX is not the same as torch.gather.
    dtype = self.type().scalarType()
    values = g.op("Constant", value_t=torch.LongTensor([0, 1]))
    depth = size(g, self, g.op("Constant", value_t=torch.LongTensor([dim])))
    index = g.op(
        "Cast",
        g.op("OneHot", index, depth, values, axis_i=dim),
        to_i=_type_utils.JitScalarType.from_name(dtype).onnx_type(),
    )
    mul = g.op("Mul", symbolic_helper._unsqueeze_helper(g, self, [dim + 1]), index)
    return symbolic_helper._reducesum_helper(g, mul, axes_i=[dim], keepdims_i=0)


@symbolic_helper.parse_args("v", "is", "i", "i")
@_beartype.beartype
def _var_mean(g, input, dim, correction, keepdim):
    if dim is None:
        mean = g.op("ReduceMean", input, keepdims_i=0)
        t_mean = mean
        num_elements = numel(g, input)
    else:
        mean = g.op("ReduceMean", input, axes_i=dim, keepdims_i=keepdim)
        t_mean = g.op("ReduceMean", input, axes_i=dim, keepdims_i=1)
        redudced_dims = g.op("Shape", input)
        # dim could contain one or multiple dimensions
        redudced_dims = g.op(
            "Gather",
            redudced_dims,
            g.op("Constant", value_t=torch.tensor(dim)),
            axis_i=0,
        )
        num_elements = g.op("ReduceProd", redudced_dims, keepdims_i=0)
    sub_v = g.op("Sub", input, t_mean)
    sqr_sub = g.op("Mul", sub_v, sub_v)
    keepdim_mean = 0 if dim is None else keepdim
    var = g.op("ReduceMean", sqr_sub, axes_i=dim, keepdims_i=keepdim_mean)
    # Correct bias in calculating variance, by dividing it over (N - correction) instead on N
    if correction is None:
        correction = 1
    if correction != 0:
        num_elements = g.op(
            "Cast", num_elements, to_i=_C_onnx.TensorProtoDataType.FLOAT
        )
        one = g.op("Constant", value_t=torch.tensor(correction, dtype=torch.float))
        mul = g.op("Mul", var, num_elements)
        var = g.op("Div", mul, g.op("Sub", num_elements, one))
    return var, mean


@_onnx_symbolic("aten::std")
@_beartype.beartype
def std(g, input, *args):
    var, _ = var_mean(g, input, *args)
    return g.op("Sqrt", var)


@_onnx_symbolic("aten::var")
@_beartype.beartype
def var(g, input, *args):
    var, _ = var_mean(g, input, *args)
    return var


@_onnx_symbolic("aten::var_mean")
@_beartype.beartype
def var_mean(g, input, *args):
    # var_mean (and all variance-related functions) has multiple signatures, so need to manually figure
    # out the correct arguments:
    # aten::var_mean(Tensor self, bool unbiased)
    # aten::var_mean(Tensor self, int[1] dim, bool unbiased, bool keepdim=False)
    # aten::var_mean(Tensor self, int[1]? dim=None, *, int? correction=None, bool keepdim=False)
    if len(args) == 1:
        return _var_mean(g, input, None, args[0], None)
    else:
        return _var_mean(g, input, *args)


@_onnx_symbolic("aten::std_mean")
@_beartype.beartype
def std_mean(g, input, *args):
    var, mean = var_mean(g, input, *args)
    return g.op("Sqrt", var), mean


@_onnx_symbolic("aten::logsumexp")
@symbolic_helper.parse_args("v", "is", "i")
@_beartype.beartype
def logsumexp(g, input, dim, keepdim):
    return g.op("ReduceLogSumExp", input, axes_i=dim, keepdims_i=keepdim)


@_onnx_symbolic("aten::arange")
@_beartype.beartype
def arange(g, *args):
    if symbolic_helper.is_caffe2_aten_fallback():
        return g.at("arange", *args)

    @_beartype.beartype
    def _get_arange_dtype(dtype):
        dtype = symbolic_helper._maybe_get_const(dtype, "i")
        return dtype

    @_beartype.beartype
    def _float_step_convert(range_tensor):
        if symbolic_helper._is_fp(range_tensor):
            range_tensor = g.op(
                "Cast",
                g.op("Ceil", range_tensor),
                to_i=_type_utils.JitScalarType.INT64.onnx_type(),
            )
        return range_tensor

    if len(args) == 2 or len(args) == 5:
        if len(args) == 2:
            # aten::arange(Scalar end, Tensor out)
            dtype = None
        else:
            # aten::arange(Scalar end, ScalarType dtype, Layout, Device, bool pin_memory)
            dtype = _get_arange_dtype(args[1])
        dtype, end, start, step = symbolic_helper._arange_cast_helper(
            g, end=args[0], dtype=dtype
        )
        end = symbolic_helper._unsqueeze_helper(g, end, [0])
        range_tensor = _float_step_convert(end)
        arange_tensor = symbolic_helper._squeeze_helper(
            g, nonzero(g, ones(g, range_tensor, dtype, None, None)), [1]
        )
        return g.op(
            "Cast", arange_tensor, to_i=_type_utils.JitScalarType(dtype).onnx_type()
        )
    elif len(args) == 4 or len(args) == 7:
        if len(args) == 4:
            # aten::arange(Scalar start, Scalar end, Scalar step, Tensor out)
            dtype = None
        else:
            # aten::arange(Scalar start, Scalar end, Scalar step, ScalarType dtype, Layout, Device, bool pin_memory)
            dtype = _get_arange_dtype(args[3])
        dtype, end, start, step = symbolic_helper._arange_cast_helper(
            g, start=args[0], end=args[1], step=args[2], dtype=dtype
        )
        step = symbolic_helper._unsqueeze_helper(g, step, [0])
        end = symbolic_helper._unsqueeze_helper(g, end, [0])
        start = symbolic_helper._unsqueeze_helper(g, start, [0])
        range_tensor = _float_step_convert(g.op("Div", g.op("Sub", end, start), step))
        arange_tensor = symbolic_helper._squeeze_helper(
            g, nonzero(g, ones(g, range_tensor, None, None, None)), [1]
        )
        arange_tensor = g.op("Add", g.op("Mul", arange_tensor, step), start)
        return g.op(
            "Cast", arange_tensor, to_i=_type_utils.JitScalarType(dtype).onnx_type()
        )
    elif len(args) == 6:
        # aten::arange(Scalar start, Scalar end, ScalarType dtype, Layout, Device, bool pin_memory)
        dtype = _get_arange_dtype(args[2])
        dtype, end, start, step = symbolic_helper._arange_cast_helper(
            g, start=args[0], end=args[1], dtype=dtype
        )
        end = symbolic_helper._unsqueeze_helper(g, end, [0])
        start = symbolic_helper._unsqueeze_helper(g, start, [0])
        range_tensor = _float_step_convert(g.op("Sub", end, start))
        arange_tensor = g.op(
            "Add",
            symbolic_helper._squeeze_helper(
                g, nonzero(g, ones(g, range_tensor, dtype, *(args[3:]))), [1]
            ),
            start,
        )
        return g.op(
            "Cast", arange_tensor, to_i=_type_utils.JitScalarType(dtype).onnx_type()
        )

    return symbolic_helper._unimplemented("aten::arange", f"with {len(args)} arguments")


@_onnx_symbolic("aten::linspace")
@_beartype.beartype
def linspace(g, start, end, steps, dtype, layout, device, pin_memory):
    range_tensor = symbolic_helper._arange_helper(g, steps, None)
    step = div(
        g,
        sub(g, end, start),
        sub(g, steps, g.op("Constant", value_t=torch.tensor(1, dtype=torch.int64))),
    )
    return add(g, mul(g, range_tensor, step), start)


@_onnx_symbolic("aten::lift")
@_beartype.beartype
def lift(g, self):
    # at::lift() is a no-op from the perspective of tracing for onnx
    return self


@_onnx_symbolic("aten::masked_fill")
@_beartype.beartype
def masked_fill(g, self, mask, value):
    mask = _cast_Bool(g, mask, False)  # type: ignore[name-defined]
    value = symbolic_helper._maybe_get_scalar(value)
    return g.op("Where", mask, symbolic_helper._if_scalar_type_as(value, self), self)


@_onnx_symbolic("aten::index")
@_beartype.beartype
def index(g, self, index):
    if symbolic_helper.is_caffe2_aten_fallback():
        return g.at("index", self, index, overload_name="Tensor")

    if symbolic_helper._is_packed_list(index):
        indices = symbolic_helper._unpack_list(index)
    else:
        indices = [index]

    @_beartype.beartype
    def try_mask_to_index(index):
        if not symbolic_helper._is_none(index) and (
            index.type().scalarType() == "Byte" or symbolic_helper._is_bool(index)
        ):
            if GLOBALS.export_onnx_opset_version < 9:
                raise errors.SymbolicValueError(
                    "Exporting masked indices are only supported after ONNX opset 9.",
                    self,
                )
            warnings.warn(
                "Exporting aten::index operator with indices of type Byte. "
                "Only 1-D indices are supported. In any other case, "
                "this will produce an incorrect ONNX graph."
            )
            index = symbolic_helper._squeeze_helper(g, nonzero(g, index), [1])
        return index

    indices = [try_mask_to_index(idx) for idx in indices]
    if len(indices) == 1:
        return symbolic_helper._select_helper(
            g, self, 0, indices[0], apply_reshape=False
        )
    else:
        # Multiple tensors as indices. Each tensor could either be
        #   1. prim::Constant()
        #           representing ":" in python indexing. E.g. tensor[:, :]
        #   2. prim::Constant[value=...] or tensor output
        #           representing advanced indexing. E.g. tensor[[0, 1], [2, 0]].
        # For more info on advanced indexing,
        # check https://docs.scipy.org/doc/numpy/reference/arrays.indexing.html#advanced-indexing

        # Consider a general case of
        #       t: [x_1, y_1, y_2, ..., x_m, ..., y_n]
        # where t is a tensor of rank m+n, {x_i} are axes where tensor index is provided, and {y_i} are axes for ":".
        # Same results can be achieved through transposing t into
        #       t: [x_1, x_2, ..., x_m, y_1, y_2, ..., y_n]
        # and use gatherND. However ONNX does not have gatherND, to use 1d gather we'll need to flatten t
        # and process the tensor indices.
        #       t: [x_1 * x_2 * ... * x_m, y_1 * y_2 * ... * y_n]
        #       tensor index = \sum_{i=1}^m (ind_i * \prod_{j=i+1}^m (x_j))
        # After gather, reshape and transpose back.
        adv_idx_indices = [
            i for i, idx in enumerate(indices) if not symbolic_helper._is_none(idx)
        ]

        if len(adv_idx_indices) == 0:
            return self
        elif len(adv_idx_indices) == 1:
            return index_select(
                g, self, adv_idx_indices[0], indices[adv_idx_indices[0]]
            )
        else:
            rank = symbolic_helper._get_tensor_rank(self)
            if rank is None:
                return symbolic_helper._unimplemented(
                    "aten::index",
                    "operator of advanced indexing on tensor of unknown rank. "
                    "Try turning on shape inference during export: "
                    "torch.onnx._export(..., onnx_shape_inference=True).",
                    self,
                )
            # TODO: If indexing is supported natively in ONNX in future opsets,
            #       update the warning to recommend exporting with higher opset version.
            warnings.warn(
                "Exporting aten::index operator of advanced indexing in opset "
                f"{GLOBALS.export_onnx_opset_version}"
                " is achieved by combination of multiple ONNX operators, "
                "including Reshape, Transpose, Concat, and Gather. "
                "If indices include negative values, the exported graph will produce incorrect results."
            )
            adv_idx_count = len(adv_idx_indices)
            shape_tensor = _shape_as_tensor(g, self)
            dim_tensor_list = [
                g.op(
                    "Gather",
                    shape_tensor,
                    g.op("Constant", value_t=torch.LongTensor([dim])),
                    axis_i=0,
                )
                for dim in range(rank)
            ]

            self = g.op(
                "Transpose",
                self,
                perm_i=adv_idx_indices
                + [i for i in range(rank) if i not in adv_idx_indices],
            )
            self = g.op("Flatten", self, axis_i=adv_idx_count)

            # Note that tensor indices will be broadcasted while accumulating. Thus we get the final subarray shape as well.
            cum_adv_index = indices[adv_idx_indices[-1]]
            multiplier = dim_tensor_list[adv_idx_indices[-1]]
            for i in range(adv_idx_count - 2, -1, -1):
                adv_index = g.op("Mul", indices[adv_idx_indices[i]], multiplier)
                cum_adv_index = g.op("Add", cum_adv_index, adv_index)
                multiplier = g.op(
                    "Mul", multiplier, dim_tensor_list[adv_idx_indices[i]]
                )

            # perform gather
            self = index_select(g, self, 0, cum_adv_index)

            cum_adv_index_shape_tensor = _shape_as_tensor(g, cum_adv_index)
            # check if all advanced indices are consecutive.
            # Refer to https://docs.scipy.org/doc/numpy/reference/arrays.indexing.html#combining-advanced-and-basic-indexing
            # to understand how the subarray position is decided.
            if adv_idx_indices == list(
                range(adv_idx_indices[0], adv_idx_indices[-1] + 1)
            ):
                # unfold regular index axes
                folded_adv_idx_shape_list = [
                    g.op("Constant", value_t=torch.LongTensor([-1]))
                ] + [
                    dim_tensor_list[i] for i in range(rank) if i not in adv_idx_indices
                ]
                folded_adv_idx_shape = g.op(
                    "Concat", *folded_adv_idx_shape_list, axis_i=0
                )
                self = symbolic_helper._reshape_helper(g, self, folded_adv_idx_shape)

                # Transpose folded advanced indexed axis to its original location.
                adv_idx_permute = (
                    list(range(1, adv_idx_indices[0] + 1))
                    + [0]
                    + list(range(adv_idx_indices[0] + 1, rank - adv_idx_count + 1))
                )
                self = g.op("Transpose", self, perm_i=adv_idx_permute)

                # unfold advanced index axes
                final_shape_list = (
                    [dim_tensor_list[i] for i in range(adv_idx_indices[0])]
                    + [cum_adv_index_shape_tensor]
                    + [
                        dim_tensor_list[i]
                        for i in range(adv_idx_indices[0], rank)
                        if i not in adv_idx_indices
                    ]
                )
                final_shape = g.op("Concat", *final_shape_list, axis_i=0)
            else:
                final_shape = g.op(
                    "Concat",
                    cum_adv_index_shape_tensor,
                    *[
                        dim_tensor_list[i]
                        for i in range(rank)
                        if i not in adv_idx_indices
                    ],
                    axis_i=0,
                )

            return symbolic_helper._reshape_helper(g, self, final_shape)


@_onnx_symbolic("aten::linalg_norm")
@symbolic_helper.parse_args("v", "v", "is", "b", "v")
@_beartype.beartype
def linalg_norm(
    g,
    self: torch._C.Value,
    ord: torch._C.Value,
    dim: Optional[Sequence[int]],
    keepdim: bool,
    dtype: torch._C.Value,
):
    # Conditions based on https://pytorch.org/docs/stable/generated/torch.linalg.norm.html
    ord_value = None
    if dim is None:
        if symbolic_helper._is_none(ord):
            self = symbolic_helper._reshape_helper(g, self, [-1])
            ord = g.op("Constant", value_t=torch.LongTensor([2]))
        self_dim = symbolic_helper._get_tensor_rank(self)
        if self_dim is None:
            return symbolic_helper._unimplemented(
                "dim", "Input rank must be known at export time.", self
            )
        if self_dim == 1:
            ord_value = symbolic_helper._parse_arg(ord, "f")
        else:
            dim = [0, 1]
    else:
        if len(dim) == 1:
            if symbolic_helper._is_none(ord):
                ord = g.op("Constant", value_t=torch.LongTensor([2]))
            ord_value = symbolic_helper._parse_arg(ord, "f")
    if ord_value:
        return linalg_vector_norm(g, self, ord_value, dim, keepdim, dtype)
    return linalg_matrix_norm(g, self, ord, dim, keepdim, dtype)


@_onnx_symbolic("aten::linalg_vector_norm")
@symbolic_helper.parse_args("v", "f", "is", "b", "v")
@_beartype.beartype
def linalg_vector_norm(
    g,
    self: torch._C.Value,
    ord: float,
    dim: Optional[Sequence[int]],
    keepdim: bool,
    dtype: torch._C.Value,
):
    # Conditions based on https://pytorch.org/docs/stable/generated/torch.linalg.vector_norm.html
    if dim is None:
        self = symbolic_helper._reshape_helper(g, self, [-1])
        keepdim = False

    if ord == math.inf:
        result = g.op("ReduceMax", g.op("Abs", self), axes_i=dim, keepdims_i=keepdim)
    elif ord == -math.inf:
        result = g.op("ReduceMin", g.op("Abs", self), axes_i=dim, keepdims_i=keepdim)
    elif ord == 0:
        return symbolic_helper._onnx_opset_unsupported_detailed(
            "linalg_vector_norm", 9, 11, "ord=0 not supported", self
        )
    else:
        ord_op = g.op("Constant", value_t=torch.tensor(ord, dtype=torch.float32))
        result = symbolic_helper._reducesum_helper(
            g, g.op("Pow", g.op("Abs", self), ord_op), axes_i=dim, keepdims_i=keepdim
        )
        result = g.op(
            "Pow",
            result,
            g.op(
                "Div",
                g.op("Constant", value_t=torch.tensor(1, dtype=torch.float32)),
                ord_op,
            ),
        )
    return result


@_onnx_symbolic("aten::linalg_matrix_norm")
@symbolic_helper.parse_args("v", "v", "is", "b", "v")
@_beartype.beartype
def linalg_matrix_norm(
    g,
    self: torch._C.Value,
    ord: torch._C.Value,
    dim: List[int],
    keepdim: bool,
    dtype: torch._C.Value,
):
    # Conditions based on https://pytorch.org/docs/stable/generated/torch.linalg.matrix_norm.html
    ord_value = symbolic_helper._parse_arg(ord, "s")
    if ord_value == "fro":
        return frobenius_norm(g, self, dim, keepdim)
    elif ord_value == "nuc":
        return symbolic_helper._unimplemented("linalg.matrix_norm", "ord==nuc", self)
    else:
        ord_value = symbolic_helper._parse_arg(ord, "f")
        if ord_value is None:
            return frobenius_norm(g, self, dim, keepdim)
        if ord_value == 2 or ord_value == -2:
            # ord = 2/-2 unimplemented due to lack of operators
            # used to calculate singular values
            return symbolic_helper._unimplemented("linalg.matrix_norm", "ord==2", self)
        # Wrap the dim vector to handle neagtive dim values
        self_dim = symbolic_helper._get_tensor_rank(self)
        if self_dim is None:
            return symbolic_helper._unimplemented(
                "linalg.matrix_norm", "Input rank must be known at export time.", self
            )
        # Common implementation for cases with
        # ord = 1/-1 and ord = inf/-inf
        if dim[0] < 0:
            dim[0] += self_dim
        if dim[1] < 0:
            dim[1] += self_dim

        if ord_value == math.inf or ord_value == -math.inf:
            dim[0], dim[1] = dim[1], dim[0]
        if dim[1] > dim[0] and not keepdim:
            dim[1] -= 1
        sum = symbolic_helper._reducesum_helper(
            g, g.op("Abs", self), axes_i=[dim[0]], keepdims_i=keepdim
        )
        if ord_value > 0:
            result, indices = max(
                g,
                sum,
                dim_or_y=g.op("Constant", value_t=torch.LongTensor([dim[1]])),
                keepdim=keepdim,
            )
        else:
            result, indices = min(
                g,
                sum,
                dim_or_y=g.op("Constant", value_t=torch.LongTensor([dim[1]])),
                keepdim=keepdim,
            )
        return result


@_onnx_symbolic("aten::linalg_cross")
@symbolic_helper.parse_args("v", "v", "i")
@_beartype.beartype
def linalg_cross(g, input, other, dim=-1):
    return cross(g, input, other, dim)


@_onnx_symbolic("aten::frobenius_norm")
@symbolic_helper.parse_args("v", "is", "b")
@_beartype.beartype
def frobenius_norm(g, self, dim=None, keepdim=False):
    sqr = g.op("Mul", self, self)
    sumsqr = symbolic_helper._reducesum_helper(g, sqr, axes_i=dim, keepdims_i=keepdim)
    return g.op("Sqrt", sumsqr)


@_onnx_symbolic("aten::multinomial")
@symbolic_helper.parse_args("v", "i", "b", "v")
@_beartype.beartype
def multinomial(g, input, num_samples, replacement=False, generator=None):
    if generator is not None and not symbolic_helper._is_none(generator):
        symbolic_helper._unimplemented(
            "Multinomial", "generator is not supported for multinomial", input
        )
    if not replacement and num_samples > 1:
        symbolic_helper._unimplemented(
            "Multinomial",
            "replacement=False when num_samples > 1 is not supported for multinomial",
            input,
        )

    log_input = log(g, input)
    return g.op(
        "Multinomial",
        log_input,
        dtype_i=_C_onnx.TensorProtoDataType.INT64,
        sample_size_i=num_samples,
    )


@_onnx_symbolic("aten::baddbmm")
@_beartype.beartype
def baddbmm(g, self, batch1, batch2, beta, alpha):
    dtype = self.type().scalarType()
    batch_mul = matmul(g, batch1, batch2)
    mul_a = mul(
        g,
        batch_mul,
        g.op(
            "Cast", alpha, to_i=_type_utils.JitScalarType.from_name(dtype).onnx_type()
        ),
    )
    mul_b = mul(
        g,
        self,
        g.op("Cast", beta, to_i=_type_utils.JitScalarType.from_name(dtype).onnx_type()),
    )
    return add(g, mul_a, mul_b)


@_onnx_symbolic("aten::meshgrid")
@symbolic_helper.parse_args("v", "s")
@_beartype.beartype
def meshgrid(g, tensor_list, indexing: Optional[str] = None):
    if indexing is None:
        indexing = "ij"
    elif indexing not in {"ij", "xy"}:
        raise errors.SymbolicValueError(
            f"Unsupported indexing: {indexing}", tensor_list
        )
    if indexing == "xy":
        tensor_list[0], tensor_list[1] = tensor_list[1], tensor_list[0]
    tensors = [
        symbolic_helper._reshape_helper(
            g, t, g.op("Constant", value_t=torch.LongTensor([-1]))
        )
        for t in symbolic_helper._unpack_list(tensor_list)
    ]
    tensors_shape = [g.op("Shape", t) for t in tensors]
    out_shape = g.op("Concat", *tensors_shape, axis_i=0)
    out = []
    for i, t in enumerate(tensors):
        shape_i = [g.op("Constant", value_t=torch.ones(1, dtype=torch.int64))] * len(
            tensors
        )
        shape_i[i] = tensors_shape[i]
        t_reshaped = _reshape_from_tensor(g, t, g.op("Concat", *shape_i, axis_i=0))
        out.append(g.op("Expand", t_reshaped, out_shape))
    if indexing == "xy":
        out[0], out[1] = out[1], out[0]
    return g.op("prim::ListConstruct", *out)


@_onnx_symbolic("aten::remainder")
@_beartype.beartype
def remainder(g, input, other):
    div = _floor_divide(g, input, other)
    quo = g.op("Mul", div, other)
    return g.op("Sub", input, quo)


@_onnx_symbolic("aten::gelu")
@symbolic_helper.parse_args("v", "s")
@_beartype.beartype
def gelu(g, self: torch._C.Value, approximate: str = "none"):
    if approximate == "tanh":
        kBeta = math.sqrt(2 / math.pi)
        kKappa = 0.044715

        beta = torch.tensor(kBeta, dtype=torch.double)
        kappa = torch.tensor(kKappa, dtype=torch.double)
        one = torch.tensor(1.0, dtype=torch.double)
        half = torch.tensor(0.5, dtype=torch.double)

        self_cube = mul(g, self, mul(g, self, self))
        inner = mul(g, beta, add(g, self, mul(g, kappa, self_cube)))
        return mul(g, half, mul(g, self, add(g, one, g.op("Tanh", inner))))
    else:
        _sqrt2 = 1.4142135623730951
        erf = g.op("Erf", g.op("Div", self, torch.tensor(_sqrt2, dtype=torch.double)))
        erf_plusone = add(
            g, erf, g.op("Constant", value_t=torch.tensor(1, dtype=torch.double))
        )
        return mul(
            g,
            mul(g, self, erf_plusone),
            g.op("Constant", value_t=torch.tensor(0.5, dtype=torch.double)),
        )


@_onnx_symbolic("aten::group_norm")
@symbolic_helper.quantized_args(True, False, False, False)
@symbolic_helper.parse_args("v", "i", "v", "v", "f", "i")
@_beartype.beartype
def group_norm(g, input, num_groups, weight, bias, eps, cudnn_enabled):
    if symbolic_helper.is_caffe2_aten_fallback():
        return g.at(
            "group_norm",
            input,
            weight,
            bias,
            num_groups_i=num_groups,
            eps_f=eps,
            cudnn_enabled_i=cudnn_enabled,
        )

    channel_size = symbolic_helper._get_tensor_dim_size(input, 1)
    if channel_size is not None:
        assert channel_size % num_groups == 0
    input_rank = symbolic_helper._get_tensor_rank(input)
    if input_rank is None:
        return symbolic_helper._unimplemented("group_norm", "unknown input rank", input)
    # 0 in the shape list keeps dimension value unchanged.
    shape = [0, num_groups, -1]
    input_reshaped = symbolic_helper._reshape_helper(
        g, input, g.op("Constant", value_t=torch.LongTensor(shape))
    )

    # C is always divisible by num_groups
    # Due to shape difference. we need to apply weight and bias after
    # instance norm computation and reshape
    weight_ = g.op(
        "Constant",
        value_t=torch.tensor(
            [1.0] * num_groups,
            dtype=_type_utils.JitScalarType.from_name(
                input.type().scalarType()
            ).dtype(),
        ),
    )
    bias_ = g.op(
        "Constant",
        value_t=torch.tensor(
            [0.0] * num_groups,
            dtype=_type_utils.JitScalarType.from_name(
                input.type().scalarType()
            ).dtype(),
        ),
    )

    norm_reshaped = g.op(
        "InstanceNormalization", input_reshaped, weight_, bias_, epsilon_f=eps
    )
    norm = symbolic_helper._reshape_helper(g, norm_reshaped, g.op("Shape", input))

    if weight is None or weight.node().mustBeNone():
        weight_value = torch.tensor(
            [1.0],
            dtype=_type_utils.JitScalarType.from_name(
                input.type().scalarType()
            ).dtype(),
        )
        weight = g.op("Constant", value_t=weight_value)
    if bias is None or bias.node().mustBeNone():
        bias_value = torch.tensor(
            [0.0],
            dtype=_type_utils.JitScalarType.from_name(
                input.type().scalarType()
            ).dtype(),
        )
        bias = g.op("Constant", value_t=bias_value)

    # Norm has shape [N, C, *] so we reshape weight and bias to [C, *]
    axes = list(range(1, input_rank - 1))
    return add(
        g,
        mul(g, norm, symbolic_helper._unsqueeze_helper(g, weight, axes)),
        symbolic_helper._unsqueeze_helper(g, bias, axes),
    )


@_onnx_symbolic("aten::_weight_norm")
@symbolic_helper.parse_args("v", "v", "i")
@_beartype.beartype
def _weight_norm(g, weight_v, weight_g, dim):
    rank = symbolic_helper._get_tensor_rank(weight_v)
    if rank is not None:
        # W = g * ((v) / ||v||)
        # Compute norm_except_dim for l2 norm. dim = None means over all dims
        # torch's weight_norm module sets dim = -1 if it's None.
        # This conflicts the logic for negative axes to access dims backwards
        # TODO: Might need a fix in torch group_norm module
        axes = list(range(rank))
        if dim is not None:
            if dim < -1:
                dim += rank
            if dim != -1:
                axes.remove(dim)
        norm_v = norm(g, weight_v, 2, axes, 1)
        div = g.op("Div", weight_v, norm_v)
        return g.op("Mul", div, weight_g)
    if symbolic_helper.is_caffe2_aten_fallback():
        return g.at("_weight_norm", weight_v, weight_g, dim_i=dim)

    raise errors.SymbolicValueError(
        "Unsupported: ONNX export of _weight_norm for tensor of unknown rank.",
        weight_v,
    )


@_onnx_symbolic("aten::dim")
@_beartype.beartype
def dim(g, self):
    """Implement the dim functionality available for a pytorch tensor in ONNX"""
    # ONNX does not support dim directly in this opset so we can use 2 ops to get the info
    shape = g.op("Shape", self)
    return g.op("Size", shape)


@_onnx_symbolic("aten::__getitem_")
@_beartype.beartype
def __getitem_(g, self, i):
    return select(g, self, g.op("Constant", value_t=torch.tensor([0])), i)


@_onnx_symbolic("aten::item")
@_beartype.beartype
def item(g, self):
    return self


@_onnx_symbolic("aten::take")
@_beartype.beartype
def take(g, self, index):
    self_flattened = symbolic_helper._reshape_helper(
        g, self, g.op("Constant", value_t=torch.tensor([-1], dtype=torch.int64))
    )
    out = index_select(g, self_flattened, 0, index)
    out = reshape_as(g, out, index)
    return out


@_beartype.beartype
def _kl_div_log_target_impl(g, input, target):
    diff_ = sub(g, target, input)
    exp_ = exp(g, target)
    output = mul(g, exp_, diff_)
    return output


@_beartype.beartype
def _kl_div_non_log_target_impl(g, input, target):
    log_ = log(g, target)
    diff_ = sub(g, log_, input)
    output_pos = mul(g, target, diff_)
    zeros_ = zeros_like(g, output_pos)
    mask_ = gt(g, target, g.op("Constant", value_t=torch.tensor(0)))
    output = where(g, mask_, output_pos, zeros_)
    return output


@_onnx_symbolic("aten::kl_div")
@symbolic_helper.parse_args("v", "v", "i", "b")
@_beartype.beartype
def kl_div(g, input, target, reduction, log_target):
    if log_target:
        output = _kl_div_log_target_impl(g, input, target)
    else:
        output = _kl_div_non_log_target_impl(g, input, target)

    if reduction == 0:
        return output
    elif reduction == 1:
        return g.op("ReduceMean", output, keepdims_i=0)
    elif reduction == 2:
        return symbolic_helper._reducesum_helper(g, output, keepdims_i=0)
    else:
        return symbolic_helper._onnx_unsupported(
            "kl_div with reduction other than none, mean, or sum.", input
        )


@_onnx_symbolic("aten::as_strided")
@symbolic_helper.quantized_args(True)
@symbolic_helper.parse_args("v", "v", "is", "i")
@_beartype.beartype
def as_strided(g, self, sizes, strides, offset=None):
    sizes = symbolic_helper._maybe_get_const(sizes, "is")
    rank = len(strides)
    self_1d = symbolic_helper._reshape_helper(
        g, self, g.op("Constant", value_t=torch.tensor([-1], dtype=torch.int64))
    )
    ind: Optional[torch.Tensor]
    if not symbolic_helper._is_value(sizes):
        ind = torch.tensor([0], dtype=torch.long)
        for i, (size, stride) in enumerate(zip(sizes, strides)):
            r_size = [1] * rank
            r_size[i] = -1
            ind = ind + torch.arange(size).view(r_size) * stride
        if offset:
            ind = ind + offset
        return g.op("Gather", self_1d, g.op("Constant", value_t=ind))
    else:
        ind = None
        for i, stride in enumerate(strides):
            r_size = [1] * rank
            r_size[i] = -1
            size = select(
                g,
                sizes,
                g.op("Constant", value_t=torch.tensor([0])),
                g.op("Constant", value_t=torch.tensor(i)),
            )
            tmp_ind = symbolic_helper._reshape_helper(
                g,
                arange(g, size, 4, None, None, None),
                g.op("Constant", value_t=torch.tensor(r_size)),
            )
            tmp_ind = g.op(
                "Mul", tmp_ind, g.op("Constant", value_t=torch.tensor([stride]))
            )
            if ind is None:
                ind = tmp_ind
            else:
                ind = g.op("Add", ind, tmp_ind)
        if offset:
            ind = g.op("Add", ind, g.op("Constant", torch.tensor([offset])))
        return g.op("Gather", self_1d, ind)


@_onnx_symbolic("aten::__derive_index")
@_beartype.beartype
def __derive_index(g, index, start, step):
    return g.op("Add", start, g.op("Mul", index, step))


@_onnx_symbolic("aten::__range_length")
# Source code for aten op can be found here: pytorch/torch/csrc/jit/runtime/register_prim_ops.cpp
# if (step > 0 && lo < hi) {
#   push(stack, 1 + (hi - 1 - lo) / step);
# } else if (step < 0 && lo > hi) {
#   push(stack, 1 + (lo - 1 - hi) / (0 - step));
# } else {
#  push(stack, 0);
# }
@_beartype.beartype
def __range_length(g, lo, hi, step):
    sub = g.op("Sub", hi, lo)
    div = g.op("Ceil", true_divide(g, sub, step))
    return g.op("Cast", div, to_i=_C_onnx.TensorProtoDataType.INT64)


@_onnx_symbolic("aten::linear")
@_beartype.beartype
def linear(g, input, weight, bias):
    rank = symbolic_helper._get_tensor_rank(input)
    weight = t(g, weight)
    if rank == 2 and not bias.node().mustBeNone():
        alpha = g.op("Constant", value_t=torch.tensor(1, dtype=torch.int64))
        beta = g.op("Constant", value_t=torch.tensor(1, dtype=torch.int64))
        output = addmm(g, bias, input, weight, alpha, beta)
    else:
        output = matmul(g, input, weight)
        if not bias.node().mustBeNone():
            output = add(g, bias, output)

    return output


@_onnx_symbolic("aten::hann_window")
@symbolic_helper.parse_args("v", "b", "i", "v", "v", "v", "v")
@_beartype.beartype
def hann_window(
    g,
    window_length,
    periodic=True,
    dtype: Optional[int] = None,
    layout=None,
    device=None,
    pin_memory=None,
    requires_grad=False,
):
    if dtype is None:
        dtype_ = torch.get_default_dtype()
        if not dtype_ or not dtype_.is_floating_point:
            dtype_ = torch.float
        scalar_type = _type_utils.JitScalarType.from_dtype(dtype_)
    else:
        scalar_type = _type_utils.JitScalarType(dtype)

    n_array = arange(g, window_length, 4, None, None, None)
    output = g.op("Cast", n_array, to_i=_C_onnx.TensorProtoDataType.FLOAT)
    output = mul(
        g, g.op("Constant", value_t=torch.tensor(math.pi, dtype=torch.float)), output
    )

    if periodic is False:
        window_length = sub(
            g, window_length, g.op("Constant", value_t=torch.tensor(1, dtype=torch.int))
        )
    output = div(g, output, window_length)
    output = g.op(
        "Cast",
        square(g, sin(g, output)),
        to_i=scalar_type.onnx_type(),
    )

    return output


@_onnx_symbolic("aten::mv")
@_beartype.beartype
def mv(g, self, vec):
    return matmul(g, self, vec)


@_onnx_symbolic("aten::dot")
@_beartype.beartype
def dot(g, self, other):
    return matmul(g, self, other)


@_onnx_symbolic("aten::movedim")
@symbolic_helper.parse_args("v", "t", "t")
@_beartype.beartype
def movedim(g, self, source, destination):
    # This is a pythonic implementation mostly taken from aten/src/ATen/native/TensorShape.cpp::movedim
    source = source.view(-1)
    destination = destination.view(-1)

    assert source.size() == destination.size()

    if (source == destination).all():
        return self

    self_rank = symbolic_helper._get_tensor_rank(self)
    assert self_rank is not None

    perm = list(range(self_rank))

    src_dims = perm.copy()
    dst_dims = perm.copy()

    for src, dst in zip(source.tolist(), destination.tolist()):
        perm[dst] = src
        src_dims[src] = -1
        dst_dims[dst] = -1

    src_dims = [dim for dim in src_dims if dim != -1]
    dst_dims = [dim for dim in dst_dims if dim != -1]

    for src, dst in zip(src_dims, dst_dims):
        perm[dst] = src

    return g.op("Transpose", self, perm_i=perm)


@_onnx_symbolic("aten::fill")
@symbolic_helper.parse_args("v", "v")
@_beartype.beartype
def fill(g, self, value):
    dtype = self.type().scalarType()
    if dtype is None:
        dtype = _type_utils.JitScalarType.FLOAT
    else:
        dtype = _type_utils.JitScalarType.from_name(dtype)

    return full_like(g, self, value, dtype)


@_onnx_symbolic("aten::index_add")
@_beartype.beartype
def index_add(g, self, dim, index, other, alpha=None):
    warnings.warn(
        "Warning: ONNX export does not support duplicated values in 'index' field, "
        + "this will cause the ONNX model to be incorrect."
    )

    # ONNX does not support "alpha" argument, unlike aten index_add
    # See: https://github.com/pytorch/pytorch/pull/65993#issuecomment-953151102 for more context
    if alpha and symbolic_helper._scalar(symbolic_helper._maybe_get_scalar(alpha)) != 1:
        return symbolic_helper._unimplemented("index_add", "alpha != 1", self)

    dim = symbolic_helper._maybe_get_const(dim, "i")
    if dim is None:
        raise errors.SymbolicValueError(
            "ONNX export does NOT support exporting 'index_add_()' function with "
            "unknown 'dim' value.",
            self,
        )

    self_dim_rank = symbolic_helper._get_tensor_rank(self)
    other_dim_rank = symbolic_helper._get_tensor_rank(other)

    if self_dim_rank is None or other_dim_rank is None:
        raise errors.SymbolicValueError(
            "ONNX export does NOT support exporting 'index_add_()' function while "
            "the rank of self tensor or tensor to be added is unknown.",
            self,
        )

    if other_dim_rank != self_dim_rank:
        delta = self_dim_rank - other_dim_rank
        for i in range(delta):
            other = symbolic_helper._unsqueeze_helper(
                g, other, [symbolic_helper._get_tensor_rank(other)]
            )

    other_dim_size = symbolic_helper._get_tensor_dim_size(other, dim)
    self_dim_size = symbolic_helper._get_tensor_dim_size(self, dim)

    if (other_dim_size is not None) and (self_dim_size is not None):
        if other_dim_size > self_dim_size:
            raise errors.SymbolicValueError(
                "ONNX export does not support exporting 'index_add_()' function with "
                "duplicated values in 'index' parameter yet.",
                self,
            )

    # Construct a new shape. It's almost as same as self except the size of the 'dim'
    # dimension is 1, so that we can expand other dimensions as expected.
    new_shape_axes = list(range(self_dim_rank))
    new_shape_starts = [0 for i in range(self_dim_rank)]
    new_shape_ends = [sys.maxsize if (i != dim) else 1 for i in range(self_dim_rank)]

    new_shape = symbolic_helper._slice_helper(
        g, self, axes=new_shape_axes, starts=new_shape_starts, ends=new_shape_ends
    )
    other = expand_as(g, other, new_shape)

    for i in range(dim):
        index = symbolic_helper._unsqueeze_helper(g, index, [0])

    for i in range(self_dim_rank - dim - 1):
        index = symbolic_helper._unsqueeze_helper(
            g, index, [symbolic_helper._get_tensor_rank(index)]
        )

    return scatter_add(g, self, dim, expand_as(g, index, other), other)


@_onnx_symbolic("aten::roll")
@symbolic_helper.parse_args("v", "is", "is")
@_beartype.beartype
def roll(g, self, shifts, dims):
    assert len(shifts) == len(dims)

    result = self
    for i in range(len(shifts)):
        shapes = []
        shape = symbolic_helper._slice_helper(
            g, result, axes=[dims[i]], starts=[-shifts[i]], ends=[sys.maxsize]
        )
        shapes.append(shape)
        shape = symbolic_helper._slice_helper(
            g, result, axes=[dims[i]], starts=[0], ends=[-shifts[i]]
        )
        shapes.append(shape)
        result = g.op("Concat", *shapes, axis_i=dims[i])

    return result


@_onnx_symbolic("aten::cross")
@symbolic_helper.parse_args("v", "v", "i")
@_beartype.beartype
def cross(g, input, other, dim=None):
    dim = symbolic_helper._get_dim_for_cross(input, dim)
    # If we have two tensors such that
    # A = [a, b, c], B = [d, e, f], we permute the tensor such that we have
    # After first roll,
    # A' = [b, c, a], B' = [f, d, e], so that we calculate (b*f, c*d, a*e)
    roll_x_1 = roll(g, input, [2], [dim])
    roll_y_1 = roll(g, other, [1], [dim])
    # After second roll,
    # A' = [c, a, b], B' = [e, f, d], so that we calculate (c*e, a*f, b*d)
    roll_x_2 = roll(g, input, [1], [dim])
    roll_y_2 = roll(g, other, [2], [dim])
    # cross product is calculated as
    # result = [(b*f - c*e), (c*d - a*f), (a*e - b*d)]
    return sub(g, mul(g, roll_x_1, roll_y_1), mul(g, roll_x_2, roll_y_2))


@_onnx_symbolic("aten::cdist")
@_beartype.beartype
def cdist(g, x1, x2, p=2.0, compute_mode="use_mm_for_euclid_dist_if_necessary"):
    # X1.shape = (B * P * D), X2.shape = (B * R * D)
    # In order to respect numpy style broadcasting as demonstrated in
    # https://github.com/onnx/onnx/blob/main/docs/Broadcasting.md
    # we unsqueeze both input tensors
    # Currently we ignore the 'compute_mode' variable as we use default to
    # using matrix multiplication to calculate the euclidean distance
    rank = symbolic_helper._get_tensor_rank(x1)
    assert rank is not None
    broadcasted_x1 = symbolic_helper._unsqueeze_helper(g, x1, [rank - 1])
    broadcasted_x2 = symbolic_helper._unsqueeze_helper(g, x2, [rank - 2])
    return pairwise_distance(
        g, broadcasted_x1, broadcasted_x2, p, eps=1e-06, keepdim=False
    )


@_onnx_symbolic("aten::lerp")
@_beartype.beartype
def lerp(g, self, end, weight):
    # Conditional for better numeric. This has been discussed in
    # https://github.com/pytorch/pytorch/pull/18871
    diff = g.op("Sub", end, self)
    return where(
        g,
        g.op("Less", weight, g.op("Constant", value_t=torch.tensor(0.5))),
        g.op("Add", self, g.op("Mul", weight, diff)),
        g.op(
            "Sub",
            end,
            g.op(
                "Mul",
                diff,
                g.op("Sub", g.op("Constant", value_t=torch.tensor(1.0)), weight),
            ),
        ),
    )


@_onnx_symbolic("aten::broadcast_tensors")
@_beartype.beartype
def broadcast_tensors(g, self):
    all_tensors = symbolic_helper._unpack_list(self)
    t_with_final_shape = zeros_like(g, all_tensors[0])

    # Add operator supports multidirectional broadcasting. So we leverage this function
    # to infer the final shape generated by the broadcast.
    for t in all_tensors:
        t_with_final_shape = add(g, t_with_final_shape, t)

    t_list = [expand_as(g, t, t_with_final_shape) for t in all_tensors]
    return g.op("prim::ListConstruct", *t_list)


@_onnx_symbolic("aten::is_pinned")
def is_pinned(g, self, device=None):
    # Unused by ONNX.
    return None


@_onnx_symbolic("prim::ConstantSplit")
@_beartype.beartype
def prim_constant_split(g, self, split_size, dim):
    size = symbolic_helper._get_tensor_dim_size(self, dim)
    if size is None:
        return symbolic_helper._unimplemented(
            "prim::ConstantSplit", "unknown dimension size", self
        )
    splits = [split_size] * (size // split_size)
    leftover = size % split_size
    if leftover:
        splits.append(leftover)
    return g.op("Split", self, split_i=splits, axis_i=dim, outputs=len(splits))


# TODO: It would be better to export this as a chunk directly, as this is
# less sensitive to changes in input size.
# TODO: Once we have proper scoping, stop reimplementing chunk, delete this
# method, and use the desugared version
@_onnx_symbolic("prim::ConstantChunk")
@_beartype.beartype
def prim_constant_chunk(g, self, chunks, dim):
    dim_size = symbolic_helper._get_tensor_dim_size(self, dim)
    if dim_size is None:
        return symbolic_helper._unimplemented(
            "prim::ConstantChunk", "unknown dimension size", self
        )
    split_size = (dim_size + chunks - 1) // chunks
    return prim_constant_split(g, self, split_size, dim)


@_onnx_symbolic("prim::shape")
@_beartype.beartype
def prim_shape(g, self):
    return g.op("Shape", self)


@_onnx_symbolic("prim::max")
@_beartype.beartype
def prim_max(g, self, other):
    return _op_with_optional_float_cast(g, "Max", self, other, opset_before=12)


@_onnx_symbolic("prim::min")
@_beartype.beartype
def prim_min(g, self, other=None):
    if not other:
        if symbolic_helper._is_packed_list(self):
            self = stack(g, self, g.op("Constant", value_t=torch.tensor([0])))
        return min(g, self)
    return min(g, self, other)


@_onnx_symbolic("prim::data")
@_beartype.beartype
def prim_data(g, self):
    return self


@_onnx_symbolic("prim::layout")
def prim_layout(g, self):
    # Unused by ONNX.
    return None


@_onnx_symbolic("prim::ListConstruct")
@_beartype.beartype
def prim_list_construct(g, *inputs, **kwargs):
    return None


@_onnx_symbolic("prim::ListUnpack")
@_beartype.beartype
def prim_list_unpack(g, *inputs, **kwargs) -> Optional[List[_C.Value]]:
    if len(inputs) == 1 and inputs[0].node().kind() == "prim::ListConstruct":
        # Cancel the previous node if it is ListConstruct by returning its inputs
        # TODO(justinchuby): Use a public method in the helper module
        return symbolic_helper._unpack_list(inputs[0])

    return None


@_onnx_symbolic("prim::TupleConstruct")
@_beartype.beartype
def prim_tuple_construct(g, *inputs, **kwargs):
    return None


@_onnx_symbolic("prim::Uninitialized")
@_beartype.beartype
def prim_uninitialized(g, *inputs, **kwargs):
    return None


# exists to refine the type of the Value
# if x is an optional Tensor, unchecked_cast will cast
# x to Tensor, so the rest of the graph knows that x is a Tensor
# this doesn't do anything in runtime and is a noop in ONNX
@_onnx_symbolic("prim::unchecked_cast")
@_beartype.beartype
def prim_unchecked_cast(g, self):
    return self


@_onnx_symbolic("prim::dtype")
@_beartype.beartype
def prim_dtype(g, self):
    scalar_name = symbolic_helper._try_get_scalar_type(self)
    if scalar_name is None:
        scalar_name = "Float"
    scalar_type = _type_utils.JitScalarType.from_name(scalar_name)
    # This node records a torch dtype as int
    return g.op("Constant", value_t=torch.tensor(scalar_type))


@_onnx_symbolic("prim::tolist")
@_beartype.beartype
def prim_tolist(g, input, dim_val, elem_ty_val):
    """tolist is currently supported only for 1D input tensors.

    dim_val and elem_ty_val represent dimension and type annotations
    that need to match dimension and type of the input tensor.
    """
    dim = symbolic_helper._maybe_get_const(dim_val, "i")
    if dim > 1:
        return symbolic_helper._unimplemented("prim::tolist", "dim_val > 1", input)
    return input


# -----------------------------------------------------------------------------
# Symbolic functions that need extra context
# -----------------------------------------------------------------------------
@_onnx_symbolic("prim::device")
@_beartype.beartype
<<<<<<< HEAD
def prim_device(g: torchscript.GraphContext, *inputs, **kwargs) -> None:
    output_type = g.original_node.output().type()
=======
def prim_device(
    ctx: SymbolicContext, g: jit_utils.GraphContext, *inputs, **kwargs
) -> None:
    output_type = ctx.cur_node.output().type()
>>>>>>> 76679093
    if isinstance(output_type, _C.DeviceObjType):
        return None

    return symbolic_helper._unimplemented(
        "prim::device",
        f"output type should be 'DeviceObjType', not '{output_type.kind()}'",
        g.original_node.output(),
    )


@_onnx_symbolic("prim::Loop")
@_beartype.beartype
def prim_loop(g: torchscript.GraphContext, *inputs, **attrs) -> List[_C.Value]:
    node = g.original_node
    env = g.env
    params_dict = g.params_dict

    operator_export_type = GLOBALS.operator_export_type
    opset_version = GLOBALS.export_onnx_opset_version

<<<<<<< HEAD
    old_blocks = tuple(node.blocks())
    new_op_outputs, new_block_contexts, new_node = torchscript.add_op_with_blocks(
        g, "Loop", *inputs, outputs=node.outputsSize(), n_blocks=len(old_blocks)
=======
    old_blocks = tuple(n.blocks())
    new_op_outputs, new_block_contexts, new_node = jit_utils.add_op_with_blocks(
        g, "Loop", *inputs, outputs=n.outputsSize(), n_blocks=len(old_blocks)
>>>>>>> 76679093
    )

    for old_block, new_block_context in zip(old_blocks, new_block_contexts):
        # Copy input metadata to subblock
        #
        #   prim::Loop(iter, cond, input_1, ..., input_n)
        #     block0(iter, input_1, ..., input_n)
        #
        # For `Loop` node, copy metadata for `iter`, `input_1`, ..., `input_n`.
        for i, b_in in enumerate(old_block.inputs()):
            if i == 0 and i < len(inputs):
                b_in.setType(inputs[i].type())
            # For optional block inputs, they may switch between None not-None inside
            # the loop body, so if the loop input is not optional, the block input may
            # still need to be optional.
            if (
                i > 0
                and (i + 1) < len(inputs)
                and not isinstance(b_in.type(), _C.OptionalType)
            ):
                b_in.setType(inputs[i + 1].type())
        torch._C._jit_pass_onnx_block(
            old_block,
            new_block_context.block,
            operator_export_type,  # type:ignore[arg-type]
            env,
            False,
        )
    fixed_outputs = torch._C._jit_pass_fixup_onnx_controlflow_node(
        new_node, opset_version
    )
    # Run shape type inference for Loop after subblock is converted.
    if GLOBALS.onnx_shape_inference:
        torch._C._jit_pass_onnx_node_shape_type_inference(
            new_node, params_dict, opset_version
        )
    return fixed_outputs


@_onnx_symbolic("prim::If")
@_beartype.beartype
def prim_if(g: torchscript.GraphContext, *inputs, **attrs) -> List[_C.Value]:
    n = g.original_node
    block = g.block
    env = g.env
    params_dict = g.params_dict

    operator_export_type = GLOBALS.operator_export_type
    opset_version = GLOBALS.export_onnx_opset_version

    static_if = inputs[0].node().kind() == "onnx::Constant"
    if static_if:
        # Fold static if
        #
        # The torch IR
        # graph(%embedding_matrix.1 : Float(10, 15, strides=[15, 1], requires_grad=0, device=cpu),
        #    %input.1 : Long(6, strides=[1], requires_grad=0, device=cpu), ...
        # %65 : Bool(requires_grad=0, device=cpu) = prim::Constant[value={0}]()
        # %21 : Long(device=cpu) = aten::eq(%20, %64)
        # %22 : Long(device=cpu) = prim::If(%21)
        #     block0():
        #     %23 : Long(device=cpu) = aten::is_floating_point(%input.1)
        #     -> (%23)
        #     block1():
        #     -> (%65)
        # %input.53 : Tensor, %weight : Tensor = prim::If(%22)
        #     block0():
        #     -> (%embedding_matrix.1, %input.1)
        #     block1():
        #     -> (%input.1, %embedding_matrix.1)
        # %26 : int[] = aten::size(%input.53)
        #
        # The converted ONNX graph
        # %10 : Bool(device=cpu) = onnx::Constant[value={0}]()
        # %14 : Bool(device=cpu) = onnx::Equal(%13, %8)
        # %15 : Bool(requires_grad=0, device=cpu) = onnx::Constant[value={0}]()
        # %16 : Long(1, strides=[1], device=cpu) = onnx::Shape(%input.1)
        input_flag = symbolic_helper._node_get(inputs[0].node(), "value").tolist()
        const_value = (
            all(input_flag) if isinstance(input_flag, list) else bool(input_flag)
        )
        block_idx = 0 if const_value else 1
        current_b = list(n.blocks())[block_idx]
        env = torch._C._jit_pass_onnx_block(
            current_b,
            block,
            operator_export_type,  # type:ignore[arg-type]
            env,  # type:ignore[arg-type]
            True,
        )
        if_output_list = list(n.outputs())
        current_b_list = list(current_b.outputs())

        final_b_list = []
        for idx in range(len(if_output_list)):
            if current_b_list[idx] not in env:
                raise errors.SymbolicValueError(
                    f"The sub block ATen output {current_b_list[idx]} is not in env.",
                    current_b_list[idx],
                )  # type:ignore[operator]
            onnx_b = env[current_b_list[idx]]
            final_b_list.append(onnx_b)
        return final_b_list
    else:
        old_blocks = tuple(n.blocks())
        new_op_outputs, new_block_contexts, new_node = jit_utils.add_op_with_blocks(
            g, "If", *inputs, outputs=n.outputsSize(), n_blocks=len(old_blocks)
        )

        for old_block, new_block_context in zip(old_blocks, new_block_contexts):
            torch._C._jit_pass_onnx_block(
                old_block,
                new_block_context.block,
                operator_export_type,  # type:ignore[arg-type]
                env,
                False,
            )
        fixed_outputs = torch._C._jit_pass_fixup_onnx_controlflow_node(
            new_node, opset_version
        )
        # Run shape type inference for If after subblock is converted.
        if GLOBALS.onnx_shape_inference:
            torch._C._jit_pass_onnx_node_shape_type_inference(
                new_node, params_dict, opset_version
            )
        return fixed_outputs


@_onnx_symbolic("prim::Constant")
@_beartype.beartype
def prim_constant(g: torchscript.GraphContext, *inputs, **attrs):
    node = g.original_node

    if node.mustBeNone():
        return None
    # This must go before checking for string values, because some device constants
    # have string values, but we want to keep them as unconverted Device types so
    # that eq() can work on them.
    if isinstance(node.output().type(), _C.DeviceObjType):
        return None
    if node.kindOf("value") == "t":
        return g.op("Constant", value_t=symbolic_helper._node_get(node, "value"))
    if node.kindOf("value") == "s":
        return g.op("Constant", value_s=symbolic_helper._node_get(node, "value"))
    if node.output().type().isSubtypeOf(
        _C.ListType.ofInts()
    ) or node.output().type().isSubtypeOf(_C.ListType.ofFloats()):
        return g.op(
            "Constant", value_t=torch.tensor(symbolic_helper._node_get(node, "value"))
        )

    raise errors.SymbolicValueError(
        f"Unsupported prim::Constant kind: '{node.kindOf('value')}'. "
        f"Please send a bug report at {_constants.PYTORCH_GITHUB_ISSUES_URL}.",
        node.output(),
    )


@_onnx_symbolic("onnx::Placeholder")
@_beartype.beartype
def onnx_placeholder(g: torchscript.GraphContext, *inputs, **attrs):
    node = g.original_node
    block = g.block
    env = g.env

    return torch._C._jit_onnx_convert_pattern_from_subblock(block, node, env)<|MERGE_RESOLUTION|>--- conflicted
+++ resolved
@@ -6300,15 +6300,8 @@
 # -----------------------------------------------------------------------------
 @_onnx_symbolic("prim::device")
 @_beartype.beartype
-<<<<<<< HEAD
-def prim_device(g: torchscript.GraphContext, *inputs, **kwargs) -> None:
+def prim_device(g: jit_utils.GraphContext, *inputs, **kwargs) -> None:
     output_type = g.original_node.output().type()
-=======
-def prim_device(
-    ctx: SymbolicContext, g: jit_utils.GraphContext, *inputs, **kwargs
-) -> None:
-    output_type = ctx.cur_node.output().type()
->>>>>>> 76679093
     if isinstance(output_type, _C.DeviceObjType):
         return None
 
@@ -6321,7 +6314,7 @@
 
 @_onnx_symbolic("prim::Loop")
 @_beartype.beartype
-def prim_loop(g: torchscript.GraphContext, *inputs, **attrs) -> List[_C.Value]:
+def prim_loop(g: jit_utils.GraphContext, *inputs, **attrs) -> List[_C.Value]:
     node = g.original_node
     env = g.env
     params_dict = g.params_dict
@@ -6329,15 +6322,9 @@
     operator_export_type = GLOBALS.operator_export_type
     opset_version = GLOBALS.export_onnx_opset_version
 
-<<<<<<< HEAD
     old_blocks = tuple(node.blocks())
-    new_op_outputs, new_block_contexts, new_node = torchscript.add_op_with_blocks(
+    new_op_outputs, new_block_contexts, new_node = jit_utils.add_op_with_blocks(
         g, "Loop", *inputs, outputs=node.outputsSize(), n_blocks=len(old_blocks)
-=======
-    old_blocks = tuple(n.blocks())
-    new_op_outputs, new_block_contexts, new_node = jit_utils.add_op_with_blocks(
-        g, "Loop", *inputs, outputs=n.outputsSize(), n_blocks=len(old_blocks)
->>>>>>> 76679093
     )
 
     for old_block, new_block_context in zip(old_blocks, new_block_contexts):
@@ -6379,7 +6366,7 @@
 
 @_onnx_symbolic("prim::If")
 @_beartype.beartype
-def prim_if(g: torchscript.GraphContext, *inputs, **attrs) -> List[_C.Value]:
+def prim_if(g: jit_utils.GraphContext, *inputs, **attrs) -> List[_C.Value]:
     n = g.original_node
     block = g.block
     env = g.env
@@ -6468,7 +6455,7 @@
 
 @_onnx_symbolic("prim::Constant")
 @_beartype.beartype
-def prim_constant(g: torchscript.GraphContext, *inputs, **attrs):
+def prim_constant(g: jit_utils.GraphContext, *inputs, **attrs):
     node = g.original_node
 
     if node.mustBeNone():
@@ -6498,7 +6485,7 @@
 
 @_onnx_symbolic("onnx::Placeholder")
 @_beartype.beartype
-def onnx_placeholder(g: torchscript.GraphContext, *inputs, **attrs):
+def onnx_placeholder(g: jit_utils.GraphContext, *inputs, **attrs):
     node = g.original_node
     block = g.block
     env = g.env
