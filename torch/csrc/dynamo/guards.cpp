--- conflicted
+++ resolved
@@ -724,19 +724,12 @@
 }
 
 static PyMethodDef _methods[] = {
-<<<<<<< HEAD
-    {"check_type_id", check_type_id, METH_VARARGS, nullptr},
-    {"check_obj_id", check_obj_id, METH_VARARGS, nullptr},
-    {"assert_size_stride", assert_size_stride, METH_VARARGS, nullptr},
-    {"dict_version", dict_version, METH_VARARGS, nullptr},
-    {nullptr, nullptr, 0, nullptr}};
-=======
     {"check_type_id", check_type_id, METH_VARARGS, NULL},
     {"check_obj_id", check_obj_id, METH_VARARGS, NULL},
     {"assert_size_stride", assert_size_stride, METH_VARARGS, NULL},
     {"nn_module_guard", nn_module_guard, METH_O, NULL},
+    {"dict_version", dict_version, METH_VARARGS, NULL},
     {NULL, NULL, 0, NULL}};
->>>>>>> 9a392f1e
 
 static struct PyModuleDef _module = {
     PyModuleDef_HEAD_INIT,
