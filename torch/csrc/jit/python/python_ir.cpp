#include <torch/csrc/jit/python/python_ir.h>

#include <aten/src/ATen/core/jit_type.h>
#include <pybind11/pybind11.h>
#include <torch/csrc/Device.h>
#include <torch/csrc/Dtype.h>
#include <torch/csrc/api/include/torch/python.h>
#include <torch/csrc/jit/ir/alias_analysis.h>
#include <torch/csrc/jit/ir/ir.h>
#include <torch/csrc/jit/passes/canonicalize.h>
#include <torch/csrc/jit/passes/onnx/helper.h>
#include <torch/csrc/jit/passes/shape_analysis.h>
#include <torch/csrc/jit/passes/symbolic_shape_analysis.h>
#include <torch/csrc/jit/python/pybind.h>
#include <torch/csrc/jit/python/python_tracer.h>
#include <torch/csrc/jit/runtime/argument_spec.h>
#include <torch/csrc/jit/serialization/export.h>
#include <torch/csrc/jit/serialization/python_print.h>
#include <torch/csrc/python_headers.h>
#include <torch/csrc/utils/pybind.h>
#include <torch/csrc/utils/python_strings.h>
#include <iostream>
#include <sstream>
#include <utility>

namespace torch {
namespace jit {

// Controls whether graph source ranges are printed by default
bool global_print_source_ranges = true;

Symbol ConcretePythonOp::Kind = prim::PythonOp;

using c10::Type;

std::string getPythonName(const PyObject* obj_) {
  pybind11::gil_scoped_acquire gil;
  // NOLINTNEXTLINE(cppcoreguidelines-pro-type-const-cast)
  PyObject* obj = const_cast<PyObject*>(obj_);
  auto v = py::getattr(obj, "__name__", py::str("<python_value>"));
  // if this was a autograd.Function recover the name of the class
  return py::str(v);
}

std::ostream& printPyObject(std::ostream& out, const THPObjectPtr& obj) {
  pybind11::gil_scoped_acquire gil;
  // NOLINTNEXTLINE(cppcoreguidelines-pro-type-const-cast)
  auto pyobj = py::handle(const_cast<PyObject*>(obj.get()));
  if (py::isinstance<py::tuple>(pyobj)) {
    // This special-case for printing tuples handles a problem where
    // str((2L, 3L)) outputs "(2L, 3L)" in Python 2 but "(2, 3)"
    // in Python 3.  In order to suppress the L-suffix, we must
    // manually print the string ourselves, calling str() on the
    // sub-elements.
    //
    // This is a fairly fragile fix (What if you have nested tuples
    // in tuples? What if you have dictionaries?) but it seems to hit
    // the cases that are triggered in practice in onnx-pytorch.  Revisit
    // this code if this is not the case.
    //
    // By the way, one non-solution for this problem is to monkeypatch
    // tuple.__str__; this doesn't work because Python doesn't allow
    // monkeypatching methods of built-in types.
    auto pytuple = pyobj.cast<py::tuple>();
    out << "(";
    size_t i = 0;
    for (const auto& o : pytuple) {
      if (i > 0) {
        out << ", ";
      }
      THPObjectPtr str(py::str(o).release().ptr());
      out << THPUtils_unpackString(str.get());
      i++;
    }
    if (i == 1) {
      out << ",";
    }
    out << ")";
    return out;
  } else {
    return out << THPUtils_unpackString(py::str(pyobj).ptr());
  }
}

Node* findNode(
    c10::ArrayRef<torch::jit::Block*> blocks,
    Symbol kind,
    bool recurse = true) {
  for (Block* block : blocks) {
    for (Node* n : block->nodes()) {
      if (n->kind() == kind) {
        return n;
      }
      if (recurse) {
        auto node = findNode(n->blocks(), kind, recurse);
        if (node != nullptr) {
          return node;
        }
      }
    }
  }
  return nullptr;
}

Node* findNode(Block* block, Symbol kind, bool recurse = true) {
  std::vector<Block*> blocks = {block};
  return findNode(blocks, kind, recurse);
}

std::string ConcretePythonOp::name() const {
  pybind11::gil_scoped_acquire gil;
  if (auto autograd = autogradFunction()) {
    return getPythonName(autograd->get());
  } else {
    return getPythonName(pyobj.get());
  }
}

void ConcretePythonOp::cloneFrom(Node* other_) {
  // NOLINTNEXTLINE(bugprone-parent-virtual-call)
  Node::cloneFrom(other_);
  auto other = other_->cast<ConcretePythonOp>();
  this->cconv = other->cconv;
  Py_INCREF(other->pyobj.get());
  this->pyobj = THPObjectPtr(other->pyobj.get());
  for (auto& sa : other->scalar_args) {
    Py_INCREF(sa.get());
    this->scalar_args.emplace_back(sa.get());
  }
}

// recover the autograd.Function instance, if this PythonOp's function
// was originally SomeFunction.apply
// used in ONNX for discovering symbolics
c10::optional<THPObjectPtr> ConcretePythonOp::autogradFunction() const {
  pybind11::gil_scoped_acquire gil;
  // NOLINTNEXTLINE(cppcoreguidelines-pro-type-const-cast)
  py::handle obj = const_cast<PyObject*>(pyobj.get());

  auto r = py::getattr(obj, "__self__", py::none());
  if (r.is_none())
    return c10::nullopt;

  auto apply = py::getattr(r, "apply", py::none());
  if (apply.is_none())
    return c10::nullopt;

  auto c = PyObject_RichCompareBool(apply.ptr(), obj.ptr(), Py_NE);
  if (PyErr_Occurred())
    throw py::error_already_set();
  if (c)
    return c10::nullopt;

  return THPObjectPtr(r.release().ptr());
}

void ConcretePythonOp::writeScalars(std::ostream& out) const {
  out << "(";
  int i = 0;
  for (auto& scalar : scalar_args) {
    if (i++ > 0)
      out << ", ";
    printPyObject(out, scalar);
  }
  out << ")";
}

void ConcretePythonOp::lint_python() const {
  size_t n_scalars = 0, n_tensors = 0;
  for (auto c : cconv) {
    if (c == 'c') {
      n_scalars++;
    } else if (c == 'd') {
      n_tensors++;
    } else {
      AT_ASSERT(0);
    }
    AT_ASSERT(static_cast<bool>(pyobj));
  }
  AT_ASSERT(n_scalars == scalar_args.size());
  AT_ASSERT(n_tensors == inputs().size());
}

Node* Graph::createPythonOp(
    THPObjectPtr&& pyobj,
    const std::string& cconv,
    pyobj_list&& scalar_args) {
  ConcretePythonOp* op = new ConcretePythonOp(this);
  return op->init(std::move(pyobj), cconv, std::move(scalar_args));
}

void initPythonIRBindings(PyObject* module_) {
  auto m = py::handle(module_).cast<py::module>();

  py::class_<AliasDb, std::shared_ptr<AliasDb>>(m, "AliasDb")
      .def("dump", &AliasDb::dump)
      .def("to_graphviz_str", &AliasDb::toGraphviz)
      .def(
          "may_contain_alias",
          [&](AliasDb& db, Value* v1, Value* v2) {
            return db.mayContainAlias(v1, v2);
          })
      .def("__str__", &AliasDb::toString);

#define GS(name) def(#name, &Graph ::name)
  py::class_<Graph, std::shared_ptr<Graph>>(m, "Graph")
      .def(py::init<>())
      .def(
          "__repr__",
          [&](Graph& g) { return g.toString(global_print_source_ranges); })
      .def("str", &Graph::toString, py::arg("print_source_ranges") = true)
      .def_readonly_static(
          "global_print_source_ranges", &global_print_source_ranges)
      .def_static(
          "set_global_print_source_ranges",
          [&](const bool enabled) { global_print_source_ranges = enabled; },
          py::arg("enabled") = true)
      .def(
          "alias_db",
          [](std::shared_ptr<Graph> g) {
            return std::make_shared<AliasDb>(std::move(g));
          })
      .def(
          "dump_alias_db",
          [](std::shared_ptr<Graph> g) {
            AliasDb db(std::move(g));
            db.dump();
          })
      .def(
          "_export_onnx",
          [](const std::shared_ptr<Graph>& g,
             const std::map<std::string, at::Tensor>& initializers,
             int64_t onnx_opset_version,
             const std::unordered_map<
                 std::string,
                 std::unordered_map<int64_t, std::string>>& dynamic_axes,
             bool defer_weight_export,
             ::torch::onnx::OperatorExportTypes operator_export_type,
             bool strip_doc_string,
             bool keep_initializers_as_inputs,
             const std::map<std::string, int>& custom_opsets,
             bool add_node_names,
             const std::string& onnx_file_path,
             const NodeAttrNameMap& node_attr_to_name) {
            std::string graph;
            std::shared_ptr<::ONNX_NAMESPACE::ModelProto> model_proto;
            RawDataExportMap export_map;
            SymbolDimMap symbol_map;
            bool val_use_external_data_format = false;
            std::tie(
                model_proto,
                export_map,
                symbol_map,
                val_use_external_data_format) =
                export_onnx(
                    g,
                    initializers,
                    onnx_opset_version,
                    dynamic_axes,
                    defer_weight_export,
                    operator_export_type,
                    strip_doc_string,
                    keep_initializers_as_inputs,
                    custom_opsets,
                    add_node_names,
                    val_use_external_data_format,
                    onnx_file_path,
                    node_attr_to_name);
            std::unordered_map<std::string, py::bytes>
                python_serialized_export_map;
            for (auto& kv : export_map) {
              auto t = kv.second;
              size_t copy_bytes = t.element_size() * t.numel();
              // TODO: this is an unnecessary copy. In theory we can directly
              // return the map from identifier to Tensor, but we need some API
              // in Python to get raw `bytes` containing the raw tensor data.
              python_serialized_export_map[kv.first] =
                  py::bytes(static_cast<const char*>(t.data_ptr()), copy_bytes);
            }
            graph = serialize_model_proto_to_string(model_proto);
            return std::make_tuple(
                py::bytes(graph),
                python_serialized_export_map,
                val_use_external_data_format);
          },
          py::arg("initializers"),
          py::arg("onnx_opset_version") = 0,
          py::arg("dynamic_axes"),
          py::arg("defer_weight_export") = false,
          py::arg("operator_export_type") =
              ::torch::onnx::OperatorExportTypes::ONNX,
          py::arg("strip_doc_string") = true,
          py::arg("keep_initializers_as_inputs") = true,
          py::arg("custom_opsets"),
          py::arg("add_node_names") = true,
          py::arg("onnx_file_path") = std::string(),
          py::arg("node_attr_to_name") = NodeAttrNameMap())
      .def(
          "_pretty_print_onnx",
          [](const std::shared_ptr<Graph>& g,
             const std::map<std::string, at::Tensor>& initializers,
             int64_t onnx_opset_version,
             bool defer_weight_export,
             ::torch::onnx::OperatorExportTypes operator_export_type,
             bool google_printer,
             bool keep_initializers_as_inputs,
             const std::map<std::string, int>& custom_opsets,
             bool add_node_names) {
            return pretty_print_onnx(
                g,
                initializers,
                onnx_opset_version,
                defer_weight_export,
                operator_export_type,
                google_printer,
                keep_initializers_as_inputs,
                custom_opsets,
                add_node_names);
          },
          py::arg("initializers"),
          py::arg("onnx_opset_version") = 0,
          py::arg("defer_weight_export") = false,
          py::arg("operator_export_type") =
              ::torch::onnx::OperatorExportTypes::ONNX,
          py::arg("google_printer") = false,
          py::arg("keep_initializers_as_inputs") = true,
          py::arg("custom_opsets"),
          py::arg("add_node_names") = true)
      .def(
          "inputs",
          [](Graph& g) {
            return py::make_iterator(g.inputs().begin(), g.inputs().end());
          },
          py::keep_alive<0, 1>())
      .def(
          "outputs",
          [](Graph& g) {
            return py::make_iterator(g.outputs().begin(), g.outputs().end());
          },
          py::keep_alive<0, 1>())
      // We keep the graph alive while the iterator lives. Destroying
      // nodes might still be hazardous.
      .def(
          "nodes",
          [](Graph& g) {
            return py::make_iterator(g.nodes().begin(), g.nodes().end());
          },
          py::keep_alive<0, 1>())
      .def(
          "findNode",
          [](Graph& g, const std::string& kind, bool recurse) {
            return findNode(g.block(), Symbol::fromQualString(kind), recurse);
          },
          "Find Node",
          py::arg("kind"),
          py::arg("recurse") = true)
      .def(
          "findAllNodes",
          [](Graph& g, const std::string& kind, bool recurse) {
            return findAllNodes(g, Symbol::fromQualString(kind), recurse);
          },
          "Find all nodes",
          py::arg("kind"),
          py::arg("recurse") = true)
      .def("addInput", [](Graph& g) { return g.addInput(); })
      .def("copy", [](Graph& g) { return g.copy(); })
      .GS(eraseInput)
      .GS(eraseOutput)
      .GS(registerOutput)
      .def(
          "create",
          [](Graph& g, const char* str) {
            return g.create(Symbol::fromQualString(str));
          })
      .def(
          "create",
          [](Graph& g, const char* str, size_t noutputs) {
            return g.create(Symbol::fromQualString(str), noutputs);
          })
      .def(
          "create",
          [](Graph& g, const char* str, const std::vector<Value*>& inputs) {
            TORCH_CHECK_VALUE(
                std::all_of(
                    inputs.begin(),
                    inputs.end(),
                    [](Value* v) { return (v != nullptr); }),
                "cannot pass None in inputs");
            return g.create(Symbol::fromQualString(str), inputs);
          })
      .def(
          "create",
          [](Graph& g,
             const char* str,
             const std::vector<Value*>& inputs,
             size_t noutputs) {
            TORCH_CHECK_VALUE(
                std::all_of(
                    inputs.begin(),
                    inputs.end(),
                    [](Value* v) { return (v != nullptr); }),
                "cannot pass None in inputs");
            return g.create(Symbol::fromQualString(str), inputs, noutputs);
          })
      .def("param_node", [](Graph& g) { return g.block()->param_node(); })
      .def("return_node", [](Graph& g) { return g.block()->return_node(); })
      .def(
          "createFusionGroup",
          [](Graph& g) { return g.createWithSubgraph(prim::FusionGroup); })
      .def(
          "createCudaFusionGroup",
          [](Graph& g) { return g.createWithSubgraph(prim::CudaFusionGroup); })
      .def(
          "createClone",
          [](Graph& g, Node* n, py::object fn) {
            return g.createClone(
                n, [&](Value* e) { return fn(e).cast<Value*>(); });
          })
      .GS(appendNode)
      .GS(prependNode)
      // NB: insert_point_guard defined on Graph in python in jit/_ir_utils.py
      // Use that over direct modification of insert point
      .GS(insertPoint)
      .def("setInsertPoint", [](Graph& g, Node* n) {
        g.setInsertPoint(n);
      })
      .def("setInsertPoint", [](Graph& g, Block* n) {
        g.setInsertPoint(n);
      })
      .def("insertGraph", [](Graph &g, Graph& callee, std::vector<Value*> inputs) {
        return insertGraph(g, callee, inputs);
      })
      .def("insertGraph", [](Graph &g, Graph& callee, std::vector<Value*> inputs, std::unordered_map<Value*, Value*> value_map) {
        return insertGraph(g, callee, inputs, value_map);
      })
      .def("insert", [](Graph&g, Symbol opname, std::vector<Value*> args) {
        std::vector<NamedValue> args_named;
        for (Value *v : args) {
          args_named.emplace_back(v);
        }
        return g.insert(opname, args_named);
      })
      .def(
          "makeMultiOutputIntoTuple",
          [](Graph& g) {
            auto tup = g.createTuple(g.outputs());
            tup->insertBefore(g.return_node());
            for (int64_t i = g.outputs().size() - 1; i >= 0; i--) {
              g.eraseOutput(0);
            }
            g.registerOutput(tup->output());
          })
      .def(
          "insertConstant",
          [](Graph& g, const IValue& ival) { return g.insertConstant(ival); })
      .GS(lint)
      .def("block", [](Graph& g) { return g.block(); })
      .GS(insertNode);
#undef GS

#define VS(name) def(#name, &Value ::name)
  py::class_<Value, unwrapping_shared_ptr<Value>>(m, "Value")
      .def(
          "__repr__",
          [](Value& n) {
            std::stringstream ss;
            ss << n.debugName() << " defined in (" << *n.node() << ")";
            return ss.str();
          })
      .VS(type)
      .VS(setType)
      .def(
          "inferTypeFrom",
          py::overload_cast<const at::Tensor&>(&Value::inferTypeFrom))
      .def(
          "inferTypeFrom",
          py::overload_cast<const c10::intrusive_ptr<c10::ivalue::Object>&>(
              &Value::inferTypeFrom))
      // skip owningGraph because it returns a raw pointer to a otherwise
      // std::shared_ptr stored graph object, and would cause a double free
      .VS(unique)
      .VS(debugName)
      .VS(setDebugName)
      .VS(offset)
      .VS(uses)
      .VS(replaceAllUsesWith)
      .VS(replaceAllUsesAfterNodeWith)
      .def("node", [](Value& v) { return v.node(); })
      .def(
          "setTypeAs",
          [](Value* node, Value* other) {
            node->setType(other->type());
            return node;
          })
      .VS(copyMetadata)
      .VS(isCompleteTensor)
      .VS(requires_grad)
      .def(
          "requiresGrad",
          [](Value& n) {
            return n.type()->expectRef<TensorType>().requiresGrad();
          })
      .def("toIValue", [](Value& n) { return toIValue(&n); })
      .def("type", [](Value& v) { return v.type(); });
#undef VS

  py::class_<Block, unwrapping_shared_ptr<Block>>(m, "Block")
      .def(
          "nodes",
          [](Block& b) {
            return py::make_iterator(b.nodes().begin(), b.nodes().end());
          })
      .def(
          "findNode",
          [](Block& b, const std::string& kind, bool recurse) {
            return findNode(&b, Symbol::fromQualString(kind), recurse);
          },
          "Find Node",
          py::arg("kind"),
          py::arg("recurse") = true)
      .def(
          "findAllNodes",
          [](Block& b, const std::string& kind, bool recurse) {
            return findAllNodes(b, Symbol::fromQualString(kind), recurse);
          },
          "Find all nodes",
          py::arg("kind"),
          py::arg("recurse") = true)
      .def(
          "inputs",
          [](Block& b) {
            return py::make_iterator(b.inputs().begin(), b.inputs().end());
          })
      .def(
          "outputs",
          [](Block& b) {
            return py::make_iterator(b.outputs().begin(), b.outputs().end());
          })
      .def("returnNode", [](Block& b) { return b.return_node(); })
      .def("paramNode", [](Block& b) { return b.param_node(); })
      .def("owningNode", [](Block& b) { return b.owningNode(); })
      .def(
          "addNode",
          [](Block& b, const char* str, const std::vector<Value*>& inputs) {
            return addNodeToBlock(&b, Symbol::fromQualString(str), inputs);
          })
      .def("addInputToBlock", [](Block& b) { return addInputToBlock(&b); })
      .def("registerOutput", [](Block& b, Value* value) {
        return b.registerOutput(value);
      });

#define NS(name) def(#name, &Node ::name)
  py::class_<Node, unwrapping_shared_ptr<Node>>(m, "Node")
      .def(
          "__repr__",
          [](Node& n) {
            std::stringstream ss;
            ss << n;
            return ss.str();
          })
      .def("sourceRange", [](Node& n) { return n.sourceRange().str(); })
      .def("hasMultipleOutputs", [](Node& n) { return n.outputs().size() > 1; })
      .def("inputsSize", [](Node& n) { return n.inputs().size(); })
      .def("outputsSize", [](Node& n) { return n.outputs().size(); })
      .NS(kind)
<<<<<<< HEAD
      .def("matches", [](Node& n, const char * s) {
        return n.matches(s);
      })
=======
      .def("prev", [](Node& n) { return n.prev(); })
>>>>>>> cf4f0c17
      .def("owningBlock", [](Node& n) { return n.owningBlock(); })
      .def("inputsAt", [](Node& n, size_t i) { return n.inputs().at(i); })
      .def(
          "inputs",
          [](Node& n) {
            return py::make_iterator(n.inputs().begin(), n.inputs().end());
          })
      .def(
          "schema",
          [](Node& n) {
            std::stringstream ss;
            if (auto sch = n.maybeSchema()) {
              ss << n.schema();
            } else {
              ss << "(no schema)";
            }
            return ss.str();
          })
      .def(
          "outputs",
          [](Node& n) {
            return py::make_iterator(n.outputs().begin(), n.outputs().end());
          })
      .def("outputsAt", [](Node& n, size_t i) { return n.outputs().at(i); })
      .def(
          "findNode",
          [](Node& n, const std::string& kind, bool recurse) {
            return findNode(n.blocks(), Symbol::fromQualString(kind), recurse);
          },
          "Find Node",
          py::arg("kind"),
          py::arg("recurse") = true)
      .def(
          "findAllNodes",
          [](Node& n, const std::string& kind, bool recurse) {
            return findAllNodes(
                n.blocks(), Symbol::fromQualString(kind), recurse);
          },
          "Find all nodes",
          py::arg("kind"),
          py::arg("recurse") = true)
      .def("input", [](Node& n) { return n.input(); })
      .def("output", [](Node& n) { return n.output(); })
      .def(
          "getModuleHierarchy",
          [](Node& n) { return torch::jit::utils::getNodesModuleHierarchy(n); })
      .NS(addInput)
      .NS(copyMetadata)
      .NS(replaceInput)
      .NS(replaceInputWith)
      .NS(replaceAllUsesWith)
      .NS(insertBefore)
      .NS(insertAfter)
      .NS(isBefore)
      .NS(isAfter)
      .NS(moveAfter)
      .NS(moveBefore)
      .NS(removeInput)
      .NS(removeAllInputs)
      .NS(destroy)
      .NS(hasUses)
      .NS(eraseOutput)
      .NS(addOutput)
      .NS(scopeName)
      .NS(isNondeterministic)
      .def(
          "blocks",
          [](Node& n) {
            return py::make_iterator(n.blocks().begin(), n.blocks().end());
          })
      .NS(addBlock)
      .NS(mustBeNone)

#define AS(name) def(#name, &Node::name)
      // methods from Attributes
      .AS(copyAttributes)
      .AS(hasAttributes)
#undef AS
#define AS(name) def(#name, &Node::name##S)
      // The default method names take Symbol, but the string conversion for
      // Symbol you to qualify with attr::. This is not very user friendly
      // for attributes, so expose the string variants instead.
      .AS(hasAttribute)
      .AS(kindOf)
      .AS(removeAttribute)
      .AS(attributeNames)
#undef AS
#define CREATE_ACCESSOR(Kind, method)                                       \
  def(#method "_", [](Node& n, const char* name, Kind##Attr::ValueType v) { \
    return n.method##_(Symbol::attr(name), std::move(v));                   \
  }).def(#method, [](Node& n, const char* name) {                           \
    return n.method(Symbol::attr(name));                                    \
  })
      .CREATE_ACCESSOR(Float, f)
      .CREATE_ACCESSOR(Floats, fs)
      .CREATE_ACCESSOR(Complex, c)
      .CREATE_ACCESSOR(String, s)
      .CREATE_ACCESSOR(Strings, ss)
      .CREATE_ACCESSOR(Int, i)
      .CREATE_ACCESSOR(Ints, is)
      .CREATE_ACCESSOR(Graph, g)
      .CREATE_ACCESSOR(Graphs, gs)
      .CREATE_ACCESSOR(IValue, ival)
#undef CREATE_ACCESSOR
      // Tensor (t_) -- manually written to unwrap the variable into a tensor.
      .def(
          "t_",
          [](Node& n, const char* name, const torch::autograd::Variable& v) {
            AT_ASSERT(!v.requires_grad());
            return n.t_(Symbol::attr(name), v);
          })
      .def(
          "t",
          [](Node& n, const char* name) { return n.t(Symbol::attr(name)); })
      // Tensors (ts_) -- manually written to unwrap variables into tensors.
      .def(
          "ts_",
          [](Node& n,
             const char* name,
             const std::vector<torch::autograd::Variable>& vs) {
            std::vector<at::Tensor> tensors;
            tensors.reserve(vs.size());
            for (auto& variable : vs) {
              AT_ASSERT(!variable.requires_grad());
              tensors.push_back(variable);
            }
            return n.ts_(Symbol::attr(name), std::move(tensors));
          })
      .def(
          "ts",
          [](Node& n, const char* name) {
            auto tensors = n.ts(Symbol::attr(name));
            std::vector<torch::autograd::Variable> variables;
            variables.reserve(tensors.size());
            for (auto& tensor : tensors) {
              variables.emplace_back(std::move(tensor));
            }
            return variables;
          })
      .def(
          "z_",
          [](Node& n, const char* name, const at::Tensor& v) {
            return n.t_(
                Symbol::attr(name),
                autograd::Variable(v.view(std::vector<int64_t>{}))
                    .set_requires_grad(false));
          })
      .def(
          "z",
          [](Node& n, const char* name) { return n.t(Symbol::attr(name)); })
      .def(
          "zs_",
          [](Node& n, const char* name, TensorsAttr::ValueType v) {
            for (auto& i : v) {
              i = autograd::Variable(i.view(std::vector<int64_t>{}))
                      .set_requires_grad(false);
            }
            return n.ts_(Symbol::attr(name), std::move(v));
          })
      .def(
          "zs",
          [](Node& n, const char* name) { return n.ts(Symbol::attr(name)); })
      .def(
          "pyobj",
          [](Node& n) {
            return py::handle(n.expect<ConcretePythonOp>()->pyobj.get())
                .cast<py::object>();
          })
      .def("cconv", [](Node& n) { return n.expect<ConcretePythonOp>()->cconv; })
      .def(
          "pyname",
          [](Node& n) { return n.expect<ConcretePythonOp>()->name(); })
      .def("scalar_args", [](Node& n) {
        auto op = n.expect<ConcretePythonOp>();
        auto scalars = py::list();
        auto append = scalars.attr("append");
        for (auto& arg : op->scalar_args) {
          append(py::handle(arg.get()));
        }
        return scalars;
      });

  using ::c10::Type;
  py::class_<Type, TypePtr>(m, "Type")
      .def("__repr__", [](Type& t) { return t.annotation_str(); })
      .def(
          "str",
          [](Type& t) {
            std::ostringstream s;
            s << t;
            return s.str();
          })
      .def("kind", [](const Type& t) { return typeKindToString(t.kind()); })
      .def(
          "dim",
          [](Type& t) {
            auto vshape = t.expectRef<TensorType>().sizes();
            return vshape.size() ? py::cast(*vshape.size())
                                 : py::cast<py::none>(Py_None);
          })
      .def(
          "undefined",
          [](Type& t) {
            auto undef = t.expectRef<TensorType>().undefined();
            return undef.has_value() ? py::cast(*undef)
                                     : py::cast<py::none>(Py_None);
          })
      .def(
          "sizes",
          [](Type& t) -> py::object {
            if (auto ptt = t.expect<TensorType>()) {
              if (auto cs = ptt->sizes().concrete_sizes()) {
                return py::cast(*cs);
              }
            }
            return py::none();
          })
      .def(
          "symbolic_sizes",
          [](Type& t) -> py::object {
            if (auto ptt = t.expect<TensorType>()) {
              auto ss = ptt->symbolic_sizes();
              if (!ss.rank().has_value()) {
                return py::none();
              }

              std::vector<int64_t> ss_vals;
              for (size_t i = 0; i < *ss.rank(); ++i) {
                ss_vals.push_back(ss.at(i).value());
              }
              return py::cast(ss_vals);
            }
            return py::none();
          })
      .def(
          "with_sizes",
          [](Type& t, c10::optional<std::vector<c10::optional<int64_t>>> sizes)
              -> py::object {
            auto ptt = t.expect<TensorType>();
            if (!ptt) {
              return py::none();
            }
            if (!sizes) {
              return py::cast(ptt->withSymbolicShapes(c10::SymbolicShape()));
            }
            return py::cast(ptt->withSymbolicShapes(*sizes));
          })
      .def(
          "varyingSizes",
          [](Type& t) -> py::object {
            if (auto ptt = t.expect<TensorType>()) {
              if (auto s = ptt->sizes().sizes()) {
                return py::cast(s.value());
              }
            }
            return py::none();
          })
      .def(
          "strides",
          [](Type& t) -> py::object {
            if (auto ptt = t.expect<TensorType>()) {
              if (auto cs = ptt->strides().concrete_sizes()) {
                return py::cast(*cs);
              }
            }
            return py::none();
          })
      .def(
          "contiguous",
          [](Type& t) {
            return std::static_pointer_cast<Type>(
                t.expectRef<TensorType>().contiguous());
          })
      .def(
          "scalarType",
          [](Type& t) {
            auto scalar_type = t.expectRef<TensorType>().scalarType();
            return (scalar_type) ? toString(*scalar_type) : nullptr;
          })
      .def(
          "device",
          [](Type& t) -> py::object {
            auto device = t.expectRef<TensorType>().device();
            if (!device) {
              return py::none();
            }
            PyObject* thp_device = THPDevice_New(device.value());
            return py::reinterpret_borrow<py::object>(thp_device);
            // return toPyObject(device.value());
          })
      .def(
          "with_device",
          [](Type& t, py::object device) -> py::object {
            at::Device c_device = python::detail::py_object_to_device(device);
            if (auto ptt = t.expect<TensorType>()) {
              return py::cast(ptt->withDevice(c_device));
            }
            return py::none();
          })
      .def(
          "dtype",
          [](Type& t) -> py::object {
            auto scalar_type = t.expectRef<TensorType>().scalarType();
            if (!scalar_type) {
              return py::none();
            }
            THPDtype* thp_dtype = torch::getTHPDtype(*scalar_type);
            py::object dtype =
                py::reinterpret_borrow<py::object>((PyObject*)thp_dtype);
            return dtype;
          })
      .def(
          "with_dtype",
          [](Type& t, py::object dtype) -> py::object {
            at::ScalarType scalar_type =
                python::detail::py_object_to_dtype(dtype);

            if (auto ptt = t.expect<TensorType>()) {
              // auto scalar_type = dtype->scalar_type;
              return py::cast(ptt->withScalarType(scalar_type));
            }
            return py::none();
          })
      .def(
          "__eq__",
          [](const TypePtr& self, const TypePtr& other) {
            if (!other) {
              return false;
            }
            return *self == *other;
          })
      .def(
          "isSubtypeOf",
          [](const TypePtr& self, const TypePtr& other) {
            if (!other) {
              return false;
            }
            return self->isSubtypeOf(other);
          })
      .def(
          "is_interface_type",
          [](const TypePtr& self) {
            return self->castRaw<InterfaceType>() != nullptr;
          })
      .def_property_readonly(
          "annotation_str", [](const std::shared_ptr<Type>& self) {
            return self->annotation_str();
          });

  py::class_<AnyType, Type, AnyTypePtr>(m, "AnyType")
      .def_static("get", &AnyType::get);
  py::class_<NumberType, Type, NumberTypePtr>(m, "NumberType")
      .def_static("get", &NumberType::get);
  py::class_<IntType, Type, IntTypePtr>(m, "IntType")
      .def_static("get", &IntType::get);
  py::class_<FloatType, Type, FloatTypePtr>(m, "FloatType")
      .def_static("get", &FloatType::get);
  py::class_<ComplexType, Type, ComplexTypePtr>(m, "ComplexType")
      .def_static("get", &ComplexType::get);
  py::class_<TensorType, Type, TensorTypePtr>(m, "TensorType")
      .def_static("get", &TensorType::get)
      .def_static("getInferred", &TensorType::getInferred)
      .def_static("create_from_tensor", [](const at::Tensor& t) {
        return TensorType::create(t);
      });
  py::class_<BoolType, Type, BoolTypePtr>(m, "BoolType")
      .def_static("get", &BoolType::get);
  py::class_<StringType, Type, StringTypePtr>(m, "StringType")
      .def_static("get", &StringType::get);
  py::class_<DeviceObjType, Type, DeviceObjTypePtr>(m, "DeviceObjType")
      .def_static("get", &DeviceObjType::get);
  py::class_<StreamObjType, Type, StreamObjTypePtr>(m, "StreamObjType")
      .def_static("get", &StreamObjType::get);
  py::class_<PyObjectType, Type, PyObjectTypePtr>(m, "PyObjectType")
      .def_static("get", &PyObjectType::get);
  py::class_<NoneType, Type, NoneTypePtr>(m, "NoneType")
      .def_static("get", &NoneType::get);

  py::class_<TupleType, Type, TupleTypePtr>(m, "TupleType")
      .def(py::init([](std::vector<TypePtr> a) {
        return TupleType::create(std::move(a));
      }))
      .def("elements", [](TupleType& self) {
        std::vector<TypePtr> types;
        for (const auto& type : self.elements()) {
          types.push_back(type);
        }
        return types;
      });
  py::class_<UnionType, Type, UnionTypePtr>(m, "UnionType")
      .def(py::init(
          [](const std::vector<TypePtr>& a) { return UnionType::create(a); }))
      .def("containedTypes", [](UnionType& self) {
        return self.containedTypes().vec();
      });
  py::class_<ListType, Type, ListTypePtr>(m, "ListType")
      .def(py::init([](TypePtr a) { return ListType::create(a); }))
      .def_static("ofInts", &ListType::ofInts)
      .def_static("ofTensors", &ListType::ofTensors)
      .def_static("ofFloats", &ListType::ofFloats)
      .def_static("ofComplexDoubles", &ListType::ofComplexDoubles)
      .def_static("ofBools", &ListType::ofBools)
      .def("getElementType", &ListType::getElementType);
  py::class_<DictType, Type, DictTypePtr>(m, "DictType")
      .def(py::init([](TypePtr key, TypePtr value) {
        return DictType::create(std::move(key), std::move(value));
      }))
      .def("getKeyType", &DictType::getKeyType)
      .def("getValueType", &DictType::getValueType);
  py::class_<OptionalType, Type, OptionalTypePtr>(m, "OptionalType")
      .def(py::init(
          [](TypePtr a) { return OptionalType::create(std::move(a)); }))
      .def_static("ofTensor", &OptionalType::ofTensor)
      .def("getElementType", &OptionalType::getElementType);
  py::class_<RRefType, Type, RRefTypePtr>(m, "RRefType")
      .def(py::init([](TypePtr a) { return RRefType::create(std::move(a)); }))
      .def("getElementType", &RRefType::getElementType);

  py::class_<FutureType, Type, FutureTypePtr>(m, "FutureType")
      .def(py::init([](TypePtr a) { return FutureType::create(std::move(a)); }))
      .def("getElementType", &FutureType::getElementType);

  py::class_<ClassType, Type, ClassTypePtr>(m, "ClassType")
      .def(py::init([](const std::string& qualified_name) {
        return get_python_cu()->get_class(c10::QualifiedName(qualified_name));
      }))
      .def("name", [](ClassType& self) { return self.name()->name(); })
      .def("qualified_name", [](ClassType& self) {
        return self.name()->qualifiedName();
      });
  py::class_<EnumType, Type, EnumTypePtr>(m, "EnumType")
      .def(py::init([](const std::string& qualified_name,
                       TypePtr value_type,
                       const std::vector<py::object>& enum_names_values) {
        std::vector<std::pair<std::string, IValue>> names_values;
        names_values.reserve(enum_names_values.size());
        for (const auto& enum_name_value : enum_names_values) {
          auto enum_name = py::cast<std::string>(enum_name_value.attr("name"));
          auto enum_value = toIValue(enum_name_value.attr("value"), value_type);
          names_values.emplace_back(std::make_pair(enum_name, enum_value));
        }
        return EnumType::create(
            c10::QualifiedName(qualified_name),
            std::move(value_type),
            std::move(names_values),
            get_python_cu());
      }));
  py::class_<InterfaceType, Type, InterfaceTypePtr>(m, "InterfaceType")
      .def(py::init([](const std::string& qualified_name) {
        return get_python_cu()->get_interface(
            c10::QualifiedName(qualified_name));
      }))
      .def(
          "getMethod",
          [](InterfaceType& self, const std::string& name) {
            return self.getMethod(name);
          },
          py::return_value_policy::reference)
      .def("getMethodNames", [](InterfaceType& self) {
        std::vector<std::string> names;
        for (const FunctionSchema& fn : self.methods()) {
          names.emplace_back(fn.name());
        }
        return names;
      });
  using ::c10::InferredType;
  py::class_<InferredType, std::shared_ptr<InferredType>>(m, "InferredType")
      .def(py::init([](std::shared_ptr<Type> type) {
        return std::make_shared<InferredType>(std::move(type));
      }))
      .def(py::init([](std::string reason) {
        return std::make_shared<InferredType>(std::move(reason));
      }))
      .def(
          "type",
          [](const std::shared_ptr<InferredType>& self) {
            return self->type();
          })
      .def(
          "success",
          [](const std::shared_ptr<InferredType>& self) {
            return self->success();
          })
      .def("reason", [](const std::shared_ptr<InferredType>& self) {
        return self->reason();
      });

  py::class_<Use>(m, "Use")
      .def_readonly("user", &Use::user)
      .def_readonly("offset", &Use::offset)
      .def("isAfter", [](Use& self, Use& other_use) {
        return isBeforeOrAfter(self, other_use, false);
      });

  py::class_<torch::jit::ShapeComputeGraphMapping>(
      m, "_ShapeComputeGraphMapping")
      .def(
          "partial_eval_shape_graph",
          [](ShapeComputeGraphMapping& g) {
            return g.partial_eval_shape_graph;
          })
      .def(
          "graph_output_to_symbolic_shape_dim",
          [](ShapeComputeGraphMapping& g) {
            return g.graph_output_to_symbolic_shape_dim_;
          });
}
} // namespace jit
} // namespace torch<|MERGE_RESOLUTION|>--- conflicted
+++ resolved
@@ -418,8 +418,15 @@
           })
       .GS(appendNode)
       .GS(prependNode)
-      // NB: insert_point_guard defined on Graph in python in jit/_ir_utils.py
-      // Use that over direct modification of insert point
+      // NB: insert_point_guard defined over direct modification of insert point
+      .def("insert_point_guard", [](Graph& g, Node *n) {
+       return py::module::import("torch.jit._ir_utils")
+            .attr("insert_point_guard")(g, n);
+      })
+      .def("insert_point_guard", [](Graph& g, Block *b) {
+       return py::module::import("torch.jit._ir_utils")
+            .attr("insert_point_guard")(g, b);
+      })
       .GS(insertPoint)
       .def("setInsertPoint", [](Graph& g, Node* n) {
         g.setInsertPoint(n);
@@ -563,13 +570,10 @@
       .def("inputsSize", [](Node& n) { return n.inputs().size(); })
       .def("outputsSize", [](Node& n) { return n.outputs().size(); })
       .NS(kind)
-<<<<<<< HEAD
+      .def("prev", [](Node& n) { return n.prev(); })
       .def("matches", [](Node& n, const char * s) {
         return n.matches(s);
       })
-=======
-      .def("prev", [](Node& n) { return n.prev(); })
->>>>>>> cf4f0c17
       .def("owningBlock", [](Node& n) { return n.owningBlock(); })
       .def("inputsAt", [](Node& n, size_t i) { return n.inputs().at(i); })
       .def(
