--- conflicted
+++ resolved
@@ -3408,7 +3408,6 @@
       return nullptr;
     });
 
-<<<<<<< HEAD
 REGISTER_OPERATOR_FUNCTOR(aten::nll_loss, aten_nll_loss, [](Node* n) -> SROperator {
   if (n->matches(torch::schema(
           "aten::nll_loss(Tensor self, Tensor target, Tensor? weight=None, int reduction=Mean, SymInt ignore_index=-100) -> Tensor"))) {
@@ -3497,8 +3496,6 @@
   return nullptr;
 });
 
-=======
->>>>>>> 16e35bd1
 REGISTER_OPERATOR_FUNCTOR(
     aten::soft_margin_loss,
     aten_soft_margin_loss,
