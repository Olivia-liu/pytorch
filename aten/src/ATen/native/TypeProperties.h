--- conflicted
+++ resolved
@@ -1,11 +1,7 @@
 #pragma once
 
-<<<<<<< HEAD
-#include <ATen/ATen.h>
+#include <ATen/core/Tensor.h>
 #include <ATen/core/IList.h>
-=======
-#include <ATen/core/Tensor.h>
->>>>>>> bc512253
 
 namespace at { namespace native {
 
